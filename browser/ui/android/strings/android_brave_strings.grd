--- conflicted
+++ resolved
@@ -865,7 +865,6 @@
       <message name="IDS_NOTIFICATION_CATEGORY_BRAVE_ADS_BACKGROUND" desc="Label for Brave Ads in background.">
         Brave Ads sent when browser is in the background
       </message>
-<<<<<<< HEAD
       <message name="IDS_PREFS_NEW_TAB_PAGE" desc="Title of New Tab Page settings.">
         New Tab Page
       </message>
@@ -913,10 +912,9 @@
       </message>
       <message name="IDS_TURN_ON_BRAVE_ADS_TO_CLAIM" desc="Text description for NTP banner.">
           Get paid to see this background image. Turn on Brave Ads to claim your share.
-=======
+      </message>
       <message name="IDS_CLEAR_DOWNLOADS_TITLE" desc="Title for Clear download in Clear Browsing Data dialog">
         Download history
->>>>>>> 4f3789af
       </message>
     </messages>
   </release>
