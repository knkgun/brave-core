<?xml version="1.0" encoding="utf-8"?>
<!--
This file contains all "about" strings.  It is set to NOT be translated, in translation_expectations.pyl.  en-US only.
-->
<grit current_release="1" latest_public_release="0" output_all_resource_defines="false">
  <outputs>
    <output filename="values-af/android_brave_strings.xml" lang="af" type="android" />
    <output filename="values-am/android_brave_strings.xml" lang="am" type="android" />
    <output filename="values-ar/android_brave_strings.xml" lang="ar" type="android" />
    <output filename="values-as/android_brave_strings.xml" lang="as" type="android" />
    <output filename="values-az/android_brave_strings.xml" lang="az" type="android" />
    <output filename="values-be/android_brave_strings.xml" lang="be" type="android" />
    <output filename="values-bg/android_brave_strings.xml" lang="bg" type="android" />
    <output filename="values-bn/android_brave_strings.xml" lang="bn" type="android" />
    <output filename="values-bs/android_brave_strings.xml" lang="bs" type="android" />
    <output filename="values-ca/android_brave_strings.xml" lang="ca" type="android" />
    <output filename="values-cs/android_brave_strings.xml" lang="cs" type="android" />
    <output filename="values-da/android_brave_strings.xml" lang="da" type="android" />
    <output filename="values-de/android_brave_strings.xml" lang="de" type="android" />
    <output filename="values-el/android_brave_strings.xml" lang="el" type="android" />
    <output filename="values/android_brave_strings.xml" lang="en" type="android" />
    <output filename="values-en-rGB/android_brave_strings.xml" lang="en-GB" type="android" />
    <output filename="values-es/android_brave_strings.xml" lang="es" type="android" />
    <output filename="values-es-rUS/android_brave_strings.xml" lang="es-419" type="android" />
    <output filename="values-et/android_brave_strings.xml" lang="et" type="android" />
    <output filename="values-eu/android_brave_strings.xml" lang="eu" type="android" />
    <output filename="values-fa/android_brave_strings.xml" lang="fa" type="android" />
    <output filename="values-fi/android_brave_strings.xml" lang="fi" type="android" />
    <output filename="values-tl/android_brave_strings.xml" lang="fil" type="android" />
    <output filename="values-fr/android_brave_strings.xml" lang="fr" type="android" />
    <output filename="values-fr-rCA/android_brave_strings.xml" lang="fr-CA" type="android" />
    <output filename="values-gl/android_brave_strings.xml" lang="gl" type="android" />
    <output filename="values-gu/android_brave_strings.xml" lang="gu" type="android" />
    <output filename="values-hi/android_brave_strings.xml" lang="hi" type="android" />
    <output filename="values-hr/android_brave_strings.xml" lang="hr" type="android" />
    <output filename="values-hu/android_brave_strings.xml" lang="hu" type="android" />
    <output filename="values-hy/android_brave_strings.xml" lang="hy" type="android" />
    <output filename="values-in/android_brave_strings.xml" lang="id" type="android" />
    <output filename="values-is/android_brave_strings.xml" lang="is" type="android" />
    <output filename="values-it/android_brave_strings.xml" lang="it" type="android" />
    <output filename="values-iw/android_brave_strings.xml" lang="iw" type="android" />
    <output filename="values-ja/android_brave_strings.xml" lang="ja" type="android" />
    <output filename="values-ka/android_brave_strings.xml" lang="ka" type="android" />
    <output filename="values-kk/android_brave_strings.xml" lang="kk" type="android" />
    <output filename="values-km/android_brave_strings.xml" lang="km" type="android" />
    <output filename="values-kn/android_brave_strings.xml" lang="kn" type="android" />
    <output filename="values-ko/android_brave_strings.xml" lang="ko" type="android" />
    <output filename="values-ky/android_brave_strings.xml" lang="ky" type="android" />
    <output filename="values-lo/android_brave_strings.xml" lang="lo" type="android" />
    <output filename="values-lt/android_brave_strings.xml" lang="lt" type="android" />
    <output filename="values-lv/android_brave_strings.xml" lang="lv" type="android" />
    <output filename="values-mk/android_brave_strings.xml" lang="mk" type="android" />
    <output filename="values-ml/android_brave_strings.xml" lang="ml" type="android" />
    <output filename="values-mn/android_brave_strings.xml" lang="mn" type="android" />
    <output filename="values-mr/android_brave_strings.xml" lang="mr" type="android" />
    <output filename="values-ms/android_brave_strings.xml" lang="ms" type="android" />
    <output filename="values-my/android_brave_strings.xml" lang="my" type="android" />
    <output filename="values-ne/android_brave_strings.xml" lang="ne" type="android" />
    <output filename="values-nl/android_brave_strings.xml" lang="nl" type="android" />
    <output filename="values-nb/android_brave_strings.xml" lang="no" type="android" />
    <output filename="values-or/android_brave_strings.xml" lang="or" type="android" />
    <output filename="values-pa/android_brave_strings.xml" lang="pa" type="android" />
    <output filename="values-pl/android_brave_strings.xml" lang="pl" type="android" />
    <output filename="values-pt-rBR/android_brave_strings.xml" lang="pt-BR" type="android" />
    <output filename="values-pt-rPT/android_brave_strings.xml" lang="pt-PT" type="android" />
    <output filename="values-ro/android_brave_strings.xml" lang="ro" type="android" />
    <output filename="values-ru/android_brave_strings.xml" lang="ru" type="android" />
    <output filename="values-si/android_brave_strings.xml" lang="si" type="android" />
    <output filename="values-sk/android_brave_strings.xml" lang="sk" type="android" />
    <output filename="values-sl/android_brave_strings.xml" lang="sl" type="android" />
    <output filename="values-sq/android_brave_strings.xml" lang="sq" type="android" />
    <output filename="values-sr/android_brave_strings.xml" lang="sr" type="android" />
    <output filename="values-sv/android_brave_strings.xml" lang="sv" type="android" />
    <output filename="values-sw/android_brave_strings.xml" lang="sw" type="android" />
    <output filename="values-ta/android_brave_strings.xml" lang="ta" type="android" />
    <output filename="values-te/android_brave_strings.xml" lang="te" type="android" />
    <output filename="values-th/android_brave_strings.xml" lang="th" type="android" />
    <output filename="values-tr/android_brave_strings.xml" lang="tr" type="android" />
    <output filename="values-uk/android_brave_strings.xml" lang="uk" type="android" />
    <output filename="values-ur/android_brave_strings.xml" lang="ur" type="android" />
    <output filename="values-uz/android_brave_strings.xml" lang="uz" type="android" />
    <output filename="values-vi/android_brave_strings.xml" lang="vi" type="android" />
    <output filename="values-zh-rCN/android_brave_strings.xml" lang="zh-CN" type="android" />
    <output filename="values-zh-rHK/android_brave_strings.xml" lang="zh-HK" type="android" />
    <output filename="values-zh-rTW/android_brave_strings.xml" lang="zh-TW" type="android" />
    <output filename="values-zu/android_brave_strings.xml" lang="zu" type="android" />
  </outputs>
  <translations>
    <file lang="am" path="translations/android_brave_strings_am.xtb" />
    <file lang="ar" path="translations/android_brave_strings_ar.xtb" />
    <file lang="bg" path="translations/android_brave_strings_bg.xtb" />
    <file lang="bn" path="translations/android_brave_strings_bn.xtb" />
    <file lang="ca" path="translations/android_brave_strings_ca.xtb" />
    <file lang="cs" path="translations/android_brave_strings_cs.xtb" />
    <file lang="da" path="translations/android_brave_strings_da.xtb" />
    <file lang="de" path="translations/android_brave_strings_de.xtb" />
    <file lang="el" path="translations/android_brave_strings_el.xtb" />
    <file lang="en-GB" path="translations/android_brave_strings_en-GB.xtb" />
    <file lang="es" path="translations/android_brave_strings_es.xtb" />
    <file lang="es-419" path="translations/android_brave_strings_es-419.xtb" />
    <file lang="et" path="translations/android_brave_strings_et.xtb" />
    <file lang="fa" path="translations/android_brave_strings_fa.xtb" />
    <file lang="fi" path="translations/android_brave_strings_fi.xtb" />
    <file lang="fil" path="translations/android_brave_strings_fil.xtb" />
    <file lang="fr" path="translations/android_brave_strings_fr.xtb" />
    <file lang="fr-CA" path="translations/android_brave_strings_fr-CA.xtb" />
    <file lang="gu" path="translations/android_brave_strings_gu.xtb" />
    <file lang="hi" path="translations/android_brave_strings_hi.xtb" />
    <file lang="hr" path="translations/android_brave_strings_hr.xtb" />
    <file lang="hu" path="translations/android_brave_strings_hu.xtb" />
    <file lang="id" path="translations/android_brave_strings_id.xtb" />
    <file lang="it" path="translations/android_brave_strings_it.xtb" />
    <file lang="iw" path="translations/android_brave_strings_iw.xtb" />
    <file lang="ja" path="translations/android_brave_strings_ja.xtb" />
    <file lang="kn" path="translations/android_brave_strings_kn.xtb" />
    <file lang="ko" path="translations/android_brave_strings_ko.xtb" />
    <file lang="lt" path="translations/android_brave_strings_lt.xtb" />
    <file lang="lv" path="translations/android_brave_strings_lv.xtb" />
    <file lang="ml" path="translations/android_brave_strings_ml.xtb" />
    <file lang="mr" path="translations/android_brave_strings_mr.xtb" />
    <file lang="ms" path="translations/android_brave_strings_ms.xtb" />
    <file lang="nl" path="translations/android_brave_strings_nl.xtb" />
    <file lang="no" path="translations/android_brave_strings_no.xtb" />
    <file lang="pl" path="translations/android_brave_strings_pl.xtb" />
    <file lang="pt-BR" path="translations/android_brave_strings_pt-BR.xtb" />
    <file lang="pt-PT" path="translations/android_brave_strings_pt-PT.xtb" />
    <file lang="ro" path="translations/android_brave_strings_ro.xtb" />
    <file lang="ru" path="translations/android_brave_strings_ru.xtb" />
    <file lang="sk" path="translations/android_brave_strings_sk.xtb" />
    <file lang="sl" path="translations/android_brave_strings_sl.xtb" />
    <file lang="sr" path="translations/android_brave_strings_sr.xtb" />
    <file lang="sv" path="translations/android_brave_strings_sv.xtb" />
    <file lang="sw" path="translations/android_brave_strings_sw.xtb" />
    <file lang="ta" path="translations/android_brave_strings_ta.xtb" />
    <file lang="te" path="translations/android_brave_strings_te.xtb" />
    <file lang="th" path="translations/android_brave_strings_th.xtb" />
    <file lang="tr" path="translations/android_brave_strings_tr.xtb" />
    <file lang="uk" path="translations/android_brave_strings_uk.xtb" />
    <file lang="vi" path="translations/android_brave_strings_vi.xtb" />
    <file lang="zh-CN" path="translations/android_brave_strings_zh-CN.xtb" />
    <file lang="zh-TW" path="translations/android_brave_strings_zh-TW.xtb" />
  </translations>
  <release seq="1" allow_pseudo="false">
    <messages fallback_to_english="true">
      <message name="IDS_ACCESSIBILITY_TOOLBAR_BTN_BRAVE_SHIELDS" desc="Content description for the button that is enable, disable Brave Shields.">
        Enable/Disable Brave Shields
      </message>
      <message name="IDS_BRAVE_SHIELDS_HTTPS_EVERYWHERE_SWITCH" desc="Switch for HTTPS Everywhere.">
        Upgrade connections to HTTPS
      </message>
      <message name="IDS_BRAVE_SHIELDS_HTTPS_EVERYWHERE_SWITCH_SUMMARY" desc="Summary for HTTPS Everywhere.">
        Opens some sites using a secure HTTPS connection instead of plain HTTP.
      </message>
      <message name="IDS_BRAVE_SHIELDS_BLOCKS_SCRIPTS_SWITCH" desc="Switch for Block Scripts.">
        Block Scripts
      </message>
      <message name="IDS_BRAVE_SHIELDS_BLOCKS_SCRIPTS_SUMMARY" desc="Switch for Block Scripts summary.">
        Blocks Javascript (may break sites)
      </message>
      <message name="IDS_BRAVE_SHIELDS_SOCIAL_BLOCKING_TITLE" desc="Title for social media blocking.">
        Social Media Blocking
      </message>
      <message name="IDS_BRAVE_SHIELDS_SOCIAL_BLOCKING_GOOGLE" desc="Label for a switch control which allows Google social buttons to be enabled/disabled">
        Allow Google login buttons on third party sites
      </message>
      <message name="IDS_BRAVE_SHIELDS_SOCIAL_BLOCKING_FACEBOOK" desc="Label for a switch control which allows Facebook embedded posts">
        Allow Facebook logins and embedded posts
      </message>
      <message name="IDS_BRAVE_SHIELDS_SOCIAL_BLOCKING_TWITTER" desc="Label for a switch control which allows Twitter embedded tweets">
        Allow Twitter embedded tweets
      </message>
      <message name="IDS_BRAVE_SHIELDS_SOCIAL_BLOCKING_LINKEDIN" desc="Label for a switch control which allows LinkedIn embedded posts">
        Allow LinkedIn embedded posts
      </message>
      <message name="IDS_ACCESSIBILITY_TOOLBAR_BTN_BRAVE_REWARDS" desc="Content description for the button that is enable, disable Brave Rewards.">
        Manage Brave Rewards
      </message>
      <message name="IDS_PREFS_SECTION_ONLINE_CHECKOUT" desc="Title for online checkout section">
        Online checkout
      </message>
      <message name="IDS_PREFS_SUPPORT_SECTION" desc="Title for the support section ">
        Support
      </message>
      <message name="IDS_PREFS_SECTION_FEATURES" desc="Title for Brave-specific features section">
        Features
      </message>
      <message name="IDS_BRAVE_SHIELDS_AND_PRIVACY" desc="Label for the settings related to shields and privacy">
        Brave Shields &amp; privacy
      </message>
      <message name="IDS_BRAVE_SEARCH_ENGINES" desc="Label for the settings related to the search engines">
        Search engines
      </message>
      <message name="IDS_PREFS_STANDARD_SEARCH_ENGINE" desc="Title for standard tab search engine option">
        Standard Tab
      </message>
      <message name="IDS_PREFS_PRIVATE_SEARCH_ENGINE" desc="Title for private tab search engine option">
        Private Tab
      </message>
      <message name="IDS_MENU_EXIT" desc="Menu item for exit browser. [CHAR-LIMIT=27]">
        Exit
      </message>
      <message name="IDS_IPFS_GATEWAY_TITLE" desc="Title for IPFS setting.">
        IPFS Gateway
      </message>
      <message name="IDS_IPFS_GATEWAY_SUMMARY" desc="Summary for IPFS gateway setting.">
        Allows for navigation to IPFS resources through an IPFS Gateway
      </message>
      <message name="IDS_UNSTOPPABLE_DOMAINS_TITLE" desc="Title for Unstoppable Domains settings.">
        Unstoppable Domains
      </message>
      <message name="IDS_ASSET_PRICE" desc="Text for asset price.">
        <ph name="ASSET_NAME">%1$s<ex>Ethereum</ex></ph> Price (<ph name="ASSET_SYMBOL">%2$s<ex>ETH</ex></ph>)
      </message>
      <message name="IDS_ENS_TITLE" desc="Title for ENS settings.">
        Ethereum Name Service
      </message>
      <message name="IDS_RESOLVE_METHOD_TITLE" desc="Title for resolve method preference category.">
        Resolve Method
      </message>
      <message name="IDS_RESOLVE_METHOD_ASK" desc="Text for resolve method Ask.">
        Ask
      </message>
      <message name="IDS_RESOLVE_METHOD_DISABLED" desc="Text for resolve method Disabled.">
        Disabled
      </message>
      <message name="IDS_RESOLVE_METHOD_DNS_OVER_HTTPS" desc="Text for resolve method DNS over HTTPS.">
        DNS over HTTPS
      </message>
      <message name="IDS_RESOLVE_METHOD_ETHEREUM" desc="Text for resolve method Ethereum.">
        Ethereum
      </message>
      <message name="IDS_BRAVE_NEWS_OPTIN_TITLE" desc="Text for opt in card title">
        Today’s top stories in a completely private feed, just for you.
      </message>

       <message name="IDS_BRAVE_NEWS_OPTIN_SUBTITLE" desc="Text for opt in card subtitle">
        Brave News is ad-supported with completely private and anonymized ads matched on your device.
      </message>

      <message name="IDS_BRAVE_NEWS_AD" desc="Text for Brave ad logo">
        Ad
      </message>
      <message name="IDS_BRAVE_NEWS_OPTIN_BUTTON" desc="Text for opt in card subtitle">
        Turn on Brave News
      </message>
      <message name="IDS_BRAVE_NEWS_SHARE" desc="Text for share option in the long press menu">
        Share
      </message>
      <message name="IDS_BRAVE_NEWS_OPTIN_LEARN_MORE" desc="Text for opt in card subtitle">
        Learn more about your data
      </message>
      <message name="IDS_BRAVE_NEWS_OPEN_NEW_TAB" desc="Text for opening the link in a new tab option for the long press on title action for Brave news">
        Open in New Tab
      </message>
      <message name="IDS_BRAVE_NEWS_OPEN_NEW_PRIVATE_TAB" desc="Text for opening the link in a new private tab option for the long press on title action for Brave news">
        Open in New Private Tab
      </message>
      <message name="IDS_BRAVE_NEWS_DISABLE_CONTENT" desc="Text for disable content option for the long press on title action">
        Disable content from <ph name="PUBLISHER">%1$s</ph>
      </message>
      <message name="IDS_BRAVE_NEWS_DISABLED_CONTENT" desc="Text for disabled publisher notification">
        <ph name="PUBLISHER">%1$s</ph> disabled
      </message>
      <message name="IDS_BRAVE_NEWS_LOAD_NEW_CONTENT" desc="Text for load new content button for Brave news">
        Load new content
      </message>
      <message name="IDS_BRAVE_NEWS_PROMOTED_TITLE" desc="Text for marking promoted cards ">
        Promoted
      </message>
      <message name="IDS_BRAVE_NEWS_MORE_OFFERS_TITLE" desc="Text for more offers for the Brave News Deals card ">
        More Brave Offers
      </message>
      <message name="IDS_NEWS_TURN_ON_BUTTON" desc="Text for turn on button">
        Turn on Brave News
      </message>
<!--   // for RSS
      <message name="IDS_NEWS_YOUR_SOURCES_SECTION" desc="Text for custom sources section">
        Your sources
      </message>
      <message name="IDS_NEWS_SOURCES" desc="Text for show brave news toggle">
        Your sources
      </message>
      <message name="IDS_NEWS_FEED_SITE_URL" desc="Text for news feed input">
        Feed or Site URL
      </message>
-->
      <message name="IDS_NEWS_DEFAULT_SOURCES_SECTION" desc="Text for the default sources section">
        Default sources
      </message>
      <message name="IDS_NEWS_ADD_SOURCE" desc="Text for add source button">
        Add source
      </message>
      <message name="IDS_NEWS_SHOW" desc="Text for news source">
        Show Brave News
      </message>
      <message name="IDS_FINGERPRINTING_PROTECTION_SUMMARY" desc="Summary for fingerprinting protection.">
        Prevents browser from fingerprinting
      </message>
      <message name="IDS_CLOSE_TABS_ON_EXIT_TITLE" desc="Title for closing tabs on exit.">
        Close tabs on exit
      </message>
      <message name="IDS_BLOCK_TRACKERS_ADS_TITLE" desc="Title for Block trackers and ads.">
        Block trackers &amp; ads
      </message>
      <message name="IDS_BLOCK_TRACKERS_ADS_SUMMARY" desc="Text summary for Block trackers and ads.">
        Prevents trackers &amp; ads from loading and showing in webpages
      </message>

      <message name="IDS_CLOSE_TABS_ON_EXIT_SUMMARY" desc="Summary for closing tabs on exit.">
        Don't persist tabs between browsing sessions
      </message>
      <message name="IDS_SEND_P3A_ANALYTICS_TITLE" desc="Title for checkbox of send p3a analytics.">
        Allow privacy-preserving product analytics (P3A)
      </message>
      <message name="IDS_SEND_P3A_ANALYTICS_SUMMARY" desc="Summary for checkbox of send p3a analytics.">
        Anonymized P3A info helps Brave estimate overall usage, and ensure we’re improving popular features.
      </message>
      <message name="IDS_SEND_CRASH_REPORTS_TITLE" desc="Title for checkbox of send crash reports automatically.">
        Automatically send crash reports
      </message>
      <message name="IDS_SEND_CRASH_REPORTS_SUMMARY" desc="Summary for checkbox of send crash reports automatically.">
        Crash reports help Brave improve product stability for all users.
      </message>
      <message name="IDS_BRAVE_STATS_TEXT_DATA_SAVED" desc="Title for the data saved stats">
        Est. Data\nSaved
      </message>
      <message name="IDS_BRAVE_STATS_TEXT_TIME" desc="Title for the estimated saved time">
        Est. Time\nSaved
      </message>
      <message name="IDS_SETTINGS_DESKTOP_MODE_TITLE" desc="Title for desktop mode in site settings">
        Desktop Mode
      </message>
      <message name="IDS_SETTINGS_DESKTOP_MODE_ON" desc="Desc for desktop mode in site settings">
        Enable Desktop View for new tabs
      </message>
      <message name="IDS_SETTINGS_DESKTOP_MODE_OFF" desc="Desc for desktop mode in site settings">
       Use mobile versions of sites for new tabs (recommended)
      </message>
      <message name="IDS_SETTINGS_DESKTOP_MODE_DISABLED_SUMMARY" desc="Summary for desktop mode in site settings">
        Prefer mobile version of sites
      </message>
      <message name="IDS_SETTINGS_DESKTOP_MODE_ENABLED_SUMMARY" desc="Summary for desktop mode in site settings">
        Prefer desktop version of sites
      </message>
      <message name="IDS_SETTINGS_PLAY_YT_VIDEO_IN_BROWSER_TITLE" desc="Title for desktop mode in site settings">
        Video playback in Brave
      </message>
      <message name="IDS_SETTINGS_PLAY_YT_VIDEO_IN_BROWSER_ON" desc="Desc for desktop mode in site settings">
        If enabled, videos will be played in Brave instead of corresponding app
      </message>
      <message name="IDS_AUTOPLAY_TITLE" desc="Title for the Autoplay settings screen [CHAR-LIMIT=32]">
        Autoplay
      </message>
      <message name="IDS_WEBSITE_SETTINGS_CATEGORY_AUTOPLAY_ALLOWED" desc="Summary text explaining that sites are allowed to automatically play muted videos and that it is the recommended setting.">
        Allow sites to automatically play muted videos (recommended)
      </message>
      <message name="IDS_WEBSITE_SETTINGS_ADD_SITE_DESCRIPTION_AUTOPLAY" desc="The description for the allow autoplay of muted videos for website dialog.">
        Allow autoplay of muted videos for a specific site.
      </message>
      <message name="IDS_PREFS_SECTION_BRAVE_SHIELDS_GLOBALS" desc="Title for Brave shields global defaults section in the privacy preferences screen">
        Brave shields global defaults
      </message>
      <message name="IDS_PREFS_SECTION_OTHER_PRIVACY_SETTINGS" desc="Title for Other privacy settings section in the privacy preferences screen">
        Other privacy settings
      </message>
      <message name="IDS_PREFS_SECTION_CLEAR_DATA" desc="Title for Clear private data automatically section in the privacy preferences screen">
        Clear browsing data
      </message>
      <message name="IDS_PREFS_BACKGROUND_VIDEO_PLAYBACK" desc="Title for background video playback preference in controls section">
        Background video playback
      </message>
      <message name="IDS_PREFS_CLOSING_ALL_TABS_CLOSES_BRAVE" desc="Title for closing all tabs closes brave in controls section">
        Closing all tabs closes Brave
      </message>
      <message name="IDS_PREFS_BACKGROUND_VIDEO_PLAYBACK_ON" desc="Text for background video playback is on">
        Experimental. Enables play audio from video in background when tab is not active or device screen is turned off. Try to switch to desktop mode if this feature is not working.
      </message>
      <message name="IDS_TEXT_ENABLED" desc="Text indicating that an option is enabled">
        Enabled
      </message>
      <message name="IDS_TEXT_DISABLED" desc="Text indicating that an option is disabled">
        Disabled
      </message>
      <message name="IDS_PREFS_SECTION_DISPLAY" desc='Title of "Display" section of preferences. [CHAR-LIMIT=32]'>
        Display
      </message>
      <message name="IDS_PREFS_APPEARANCE" desc="Title of Appearance settings, which allows the user to change display settings. [CHAR-LIMIT=32]">
        Appearance
      </message>
      <message name="IDS_HIDE_BRAVE_REWARDS_ICON_TITLE" desc="Title for preference that hides or shows Brave Rewards icon.">
        Hide Brave Rewards Icon
      </message>
      <message name="IDS_HIDE_BRAVE_REWARDS_ICON_DESCRIPTION" desc="Description for preference that hides or shows Brave Rewards icon.">
        Hides the Brave Rewards Icon
      </message>
      <message name="IDS_BOTTOM_TOOLBAR_ENABLE" desc="Menu item for enabling the bottom toolbar.">
        Enable bottom toolbar
      </message>
      <message name="IDS_SETTINGS_REQUIRE_RELAUNCH_NOTICE" desc="Text for message asked about browser relaunch to apply new settings">
        Your changes will take effect the next time you relaunch Brave
      </message>
      <message name="IDS_SETTINGS_REQUIRE_RELAUNCH_NOW" desc="Text on the button causes relaunch browser now">
        RELAUNCH NOW
      </message>
      <message name="IDS_SETTINGS_REQUIRE_RELAUNCH_LATER" desc="Text on the button allows to relaunch browser later">
        LATER
      </message>

      <!-- Onboarding strings -->
      <message name="IDS_SKIP" desc="Text for skip button in onboarding">
        Skip
      </message>
      <message name="IDS_TROUBLESHOOTING_ONBOARDING" desc="Text for trouble shooting page for onboarding">
        Troubleshooting onboarding
      </message>
      <message name="IDS_CHOOSE_DEFAULT_SEARCH_ENGINE" desc="Title Text for search engine page for onboarding">
        Choose default search engine
      </message>
      <message name="IDS_SEARCH_ENGINE_TEXT" desc="Text for search engine page for onboarding">
        You can always change your preference later in app settings.
      </message>
      <message name="IDS_BRAVE_SHIELDS_ONBOARDING_TITLE" desc="Title for brave shield page">
        Brave Shields
      </message>
      <message name="IDS_EARN_TOKENS" desc="Partial Text for brave rewards page">
        Earn <ph name="TOKEN">%1$s<ex>token</ex></ph>s
      </message>
      <message name="IDS_BRAVE_REWARDS_ONBOARDING_TITLE" desc="Title for brave rewards page">
        Brave Rewards
      </message>
      <message name="IDS_BRAVE_REWARDS_ONBOARDING_TEXT" desc="Text for brave rewards page">
        by viewing privacy-respecting ads and support your favorite sites and creators by default.
      </message>
      <message name="IDS_TERMS_TEXT" desc="Text for terms of service page">
        By tapping Start using Brave Rewards, you agree to the
      </message>
      <message name="IDS_TERMS_OF_SERVICE" desc="Text for terms of service">
        Terms of Service
      </message>
      <message name="IDS_START_BROWSING" desc="Text for start browsing button">
        Start browsing
      </message>
      <message name="IDS_I_DIDNT_SEE" desc="Text for i didt see it button">
        I didn&apos;t see an ad
      </message>
      <message name="IDS_BRAVE_ADS_ONBOARDING_TITLE" desc="Title for brave ads page">
        Brave will show your first ad in
      </message>
      <message name="IDS_BRAVE_ADS_ONBOARDING_TEXT" desc="Text for brave ads page">
        Now you'll earn token from Brave Ads.
      </message>
      <message name="IDS_THIS_IS_YOUR_FIRST_AD" desc="Text brave rewards notification.">
        This is your first Brave ad. Tap to learn more.
      </message>
      <message name="IDS_EARN_AND_GIVE" desc="Button text for rewards onboarding.">
        Start using Brave Rewards
      </message>
      <message name="IDS_CONTINUE_TO_WALLET" desc="Text for continue to wallet button">
        Continue to wallet
      </message>
      <message name="IDS_MENU_SET_DEFAULT_BROWSER" desc="Title for set default browser menu item">
        Set as default browser
      </message>
      <message name="IDS_BRAVE_SET_DEFAULT_BROWSER_DIALOG_TEXT" desc="Dialog for setting default browser">
        Select Brave Browser and tap 'Always'
      </message>
      <message name="IDS_BRAVE_ALREADY_SET_AS_DEFAULT_BROWSER" desc="Toast message for those whom have already set Brave as default browser">
        Brave is already set as your default browser.
      </message>
      <message name="IDS_BRAVE_DEFAULT_BROWSER_GO_TO_SETTINGS" desc="Toast message for those without 7.0 to go to settings to change default browser">
        You've already set a default browser. You may change the default browser in your app settings.
      </message>
      <message name="IDS_BRAVE_DEFAULT_BROWSER_TITLE" desc="Title for default browser notification.">
        Brave is lightning fast
      </message>
      <message name="IDS_BRAVE_DEFAULT_BROWSER_BODY" desc="Body for default browser notification.">
        Make Brave your default browser!
      </message>
      <message name="IDS_BRAVE_MAKE_DEFAULT_TEXT" desc="Text for positive default browser notification button.">
        Make default
      </message>
      <message name="IDS_BRAVE_MAKE_DEFAULT_NO" desc="Negative button text for making default browser.">
        No
      </message>
      <message name="IDS_MENU_BRAVE_REWARDS" desc="Title for brave rewards menu item">
        Brave Rewards
      </message>
      <message name="IDS_BRAVE_UI_THANK_YOU" desc="A message that appears after tipping">
        Thank you
      </message>
      <message name="IDS_BRAVE_UI_TIP_TEXT" desc="string from Thank you screen">
        You've just sent a tip to:
      </message>
      <message name="IDS_BRAVE_UI_AUTO_TIP_TEXT" desc="string from Thank you screen">
        You are automatically sending a tip to:
      </message>
      <message name="IDS_BRAVE_UI_MONTHLY_TEXT" desc="string from Thank you screen">
        Monthly
      </message>
      <message name="IDS_BRAVE_UI_FIRST_TIP_TEXT" desc="string from Thank you screen">
        Your first monthly tip will be sent on:
      </message>
      <message name="IDS_BRAVE_UI_SITE_BANNER_UNVERIFIED_NOTICE_TEXT" desc="A message on tipping page when a creator is not verified yet">
        NOTE: This creator has not yet signed up to receive contributions from Brave users. We'll keep trying to contribute until they verify, or until 90 days have passed.
      </message>
      <message name="IDS_BRAVE_UI_SITE_BANNER_DIFFERENT_VERIFIED_NOTICE_TEXT" desc="A message on tipping page when a creator is not verified yet">
        NOTE: This creator is currently not configured to receive tips from your wallet. Any tip you make will remain pending in your wallet and retry automatically for 90 days.
      </message>
      <message name="IDS_BRAVE_UI_SITE_BANNER_WELCOME" desc="Tipping page title">
        Welcome!
      </message>
      <message name="IDS_BRAVE_UI_REWARDS_BANNER_TEXT1" desc="Tipping page description">
        You can support this site by sending a tip. It's a way of thanking them for making great content. Verified content creators get paid for their tips during the first week of each calendar month.
      </message>
      <message name="IDS_BRAVE_UI_REWARDS_BANNER_TEXT2" desc="Tipping page description 2">
        If you like, you can schedule monthly tips to support this site on a continuous basis.
      </message>
      <message name="IDS_BRAVE_UI_DONATION_AMOUNT" desc="Tipping amount screen title">
        Tip amount
      </message>
      <message name="IDS_BRAVE_UI_WALLET_BALANCE" desc="Wallet balance on tipping screen">
        wallet balance:
      </message>
      <message name="IDS_BRAVE_UI_SEND_TIP" desc="Send my tip button text">
        send my tip
      </message>
      <message name="IDS_BRAVE_UI_MAKE_MONTHLY" desc="A button to make monthly tipping">
        Make this monthly
      </message>
      <message name="IDS_BRAVE_UI_MONTH_JAN" desc="Name of a month">JANUARY</message>
      <message name="IDS_BRAVE_UI_MONTH_FEB" desc="Name of a month">FEBRUARY</message>
      <message name="IDS_BRAVE_UI_MONTH_MAR" desc="Name of a month">MARCH</message>
      <message name="IDS_BRAVE_UI_MONTH_APR" desc="Name of a month">APRIL</message>
      <message name="IDS_BRAVE_UI_MONTH_MAY" desc="Name of a month">MAY</message>
      <message name="IDS_BRAVE_UI_MONTH_JUN" desc="Name of a month">JUNE</message>
      <message name="IDS_BRAVE_UI_MONTH_JUL" desc="Name of a month">JULY</message>
      <message name="IDS_BRAVE_UI_MONTH_AUG" desc="Name of a month">AUGUST</message>
      <message name="IDS_BRAVE_UI_MONTH_SEP" desc="Name of a month">SEPTEMBER</message>
      <message name="IDS_BRAVE_UI_MONTH_OCT" desc="Name of a month">OCTOBER</message>
      <message name="IDS_BRAVE_UI_MONTH_NOV" desc="Name of a month">NOVEMBER</message>
      <message name="IDS_BRAVE_UI_MONTH_DEC" desc="Name of a month">DECEMBER</message>
      <message name="IDS_BRAVE_UI_BRAVE_REWARDS" desc="Menu item and title for Brave Rewards Settings. [CHAR-LIMIT=27]">
        Brave Rewards
      </message>
      <message name="IDS_BRAVE_UI_YOUR_WALLET" desc="Your wallet title">
        Your wallet
      </message>
      <message name="IDS_BRAVE_VPN" desc="Title for Brave vpn settings">
          Brave VPN
      </message>
      <message name="IDS_BRAVE_NEWS_TITLE" desc="Title for Brave news settings">
        Brave News
      </message>
      <message name="IDS_BRAVE_UI_USD" desc="USD value of tokens">
        <ph name="VALUE">%1$s<ex>0.0</ex></ph> USD
      </message>
      <message name="IDS_BRAVE_UI_USD_TEXT" desc="Text for USD value">
        USD
      </message>
      <message name="IDS_BRAVE_REWARDS_LOCAL_PANEL_ADD_FUNDS" desc="Add Funds button text">
        Add Funds
      </message>
      <message name="IDS_BRAVE_UI_SETTINGS" desc="Settings button text">
        Settings
      </message>
      <message name="IDS_BRAVE_UI_VERIFIED_PUBLISHER" desc="A message that a particular publisher is verified">
        Verified Creator
      </message>
      <message name="IDS_BRAVE_UI_NOT_VERIFIED_PUBLISHER" desc="A message that a particular publisher is not verified">
        Unverified Creator
      </message>
      <message name="IDS_BRAVE_UI_NOT_VERIFIED_PUBLISHER_DESCRIPTION" desc="A message that appear when a particular publisher is not verified">
        This Brave Verified Creator has not yet configured their account to receive contributions from Brave Users.
        Any tips you send will remain in your wallet until they complete this process.
      </message>
      <message name="IDS_BRAVE_UI_DONATE_NOW" desc="Send a tip button text">
        Send a tip...
      </message>
      <message name="IDS_BRAVE_UI_NO_ACTIVITY" desc="A message that appears when no activity was done yet related to payments">
        No activities yet this
month...
      </message>
      <message name="IDS_BRAVE_UI_ONE_TIME_DONATION" desc="A message about one-time tips">
        One-time Tips
      </message>
      <message name="IDS_BRAVE_UI_RECURRING_DONATION" desc="A message about monthly tips">
        Monthly Tips
      </message>
      <message name="IDS_BRAVE_UI_REWARDS_CONTRIBUTE_ATTENTION" desc="A message about user's attantion on a particular website">
        Attention
      </message>
      <message name="IDS_BRAVE_UI_TOKEN_GRANT_CLAIMED" desc="A message about tokens being claimed">
        Token Grants Claimed
      </message>
      <message name="IDS_BRAVE_UI_EARNINGS_ADS" desc="A message about earning from ads">
        Earnings from Ads
      </message>
      <message name="IDS_BRAVE_UI_REWARDS_CONTRIBUTE" desc="A message about auto-contribute">
        Auto-Contribute
      </message>
      <message name="IDS_BRAVE_UI_REWARDS_SUMMARY" desc="Rewards Summary section title">
        REWARDS SUMMARY
      </message>
      <message name="IDS_BRAVE_UI_CLAIM" desc="A claim grant button text">
        Claim
      </message>
      <message name="IDS_BRAVE_UI_INCLUDE_IN_AUTO" desc="A switch to include a particular website in auto contribution or not">
        Include in Auto-Contribute
      </message>
      <message name="IDS_BRAVE_UI_DONATE_MONTHLY" desc="">
        Tip this site monthly
      </message>
      <message name="IDS_BRAVE_UI_MONTH_YEAR" desc="Current year">
        <ph name="MONTH">%1$s<ex>DECEMBER</ex></ph> <ph name="YEAR">%2$s<ex>2018</ex></ph>
      </message>
      <message name="IDS_BRAVE_UI_REWARDS_CONTRIBUTE_DESCRIPTION" desc="A notication message description about auto-contribute">
        You've contributed <ph name="BAT_VALUE">%1$s<ex>50</ex></ph> BAT.
      </message>
      <message name="IDS_BRAVE_UI_NOTIFICATION_DESC_NO_FUNDS" desc="A notification about not enough funds">
        Your scheduled monthly payment for Auto-Contribute and monthly tips could not be completed due to insufficient funds. We'll try again in 30 days.
      </message>
      <message name="IDS_BRAVE_UI_NOTIFICATION_DESC_TIP_ERROR" desc="A notification about tip processing problem">
        There was a problem processing your tip, please try again.
      </message>
      <message name="IDS_BRAVE_UI_NOTIFICATION_DESC_CONTR_ERROR" desc="A notification about contribution processing problem">
        There was a problem processing your contribution.
      </message>
      <message name="IDS_BRAVE_UI_NEW_TOKEN_GRANT" desc="A notification about free token grant">
        Free Token Grant
      </message>
      <message name="IDS_NOTIFICATION_CATEGORY_GROUP_BRAVE_ADS" desc="Subheading for 'Brave Ads' section of a list of notification categories. [CHAR-LIMIT=32]">
        Brave Ads
      </message>
      <message name="IDS_NOTIFICATION_CATEGORY_BRAVE_ADS" desc="Label for Brave Ads. [CHAR-LIMIT=32]">
        Brave Ads
      </message>
      <message name="IDS_BRAVE_UI_NEW_GRANT" desc="A notification about free token grant">
         A free <ph name="TOKEN">%1$s<ex>token</ex></ph> grant is available.
      </message>
      <message name="IDS_BRAVE_ADS_YOU_EARNED" desc='Brave Ads "You earned" text'>
        You've earned
      </message>
      <message name="IDS_BRAVE_UI_INSUFFICIENT_FUNDS_MSG" desc="A message about not enough funds">
        Insufficient Funds
      </message>
      <message name="IDS_BRAVE_UI_INSUFFICIENT_FUNDS_DESC" desc="A notification message about not enough funds">
        Your Brave Rewards account is waiting for a deposit.
      </message>
      <message name="IDS_BRAVE_UI_BACKUP_WALLET_MSG" desc="A notification message title about backing up the wallet">
        Backup Wallet
      </message>
      <message name="IDS_BRAVE_UI_BACKUP_WALLET_DESC" desc="A notification message description about backing up the wallet">
        Please backup your Brave wallet.
      </message>
      <message name="IDS_BRAVE_WALLET_PORTFOLIO_BALANCE_UPDATING" desc="A placeholder to display for unupdated balance" translateable="false">
        ...
      </message>
      <message name="IDS_BRAVE_REWARDS_LOCAL_UH_OH" desc="A prefix to a message about a problem">
        Uh oh!
      </message>
      <message name="IDS_BRAVE_REWARDS_LOCAL_SERVER_NOT_RESPONDING" desc="A message that appears when no connection to rewards server">
        The Brave Rewards server is not responding. We will fix this as soon as possible.
      </message>
      <message name="IDS_BRAVE_UI_ON_YOUTUBE" desc="A suffix to YouTube channel creator">
        on YouTube
      </message>
      <message name="IDS_BRAVE_UI_ON_TWITCH" desc="A suffix to Twitch channel creator">
        on Twitch
      </message>
      <message name="IDS_BRAVE_UI_RESERVED_AMOUNT_TEXT" desc="A message that some amount of tokens reserved for non verified publishers">
        You've designated <ph name="BAT_VALUE">%1$s<ex>50</ex></ph> BAT for creators who haven't
yet signed up to receive contributions. Your browser will keep trying to contribute
until they verify, or until 90 days have passed.
      </message>
      <message name="IDS_BRAVE_UI_NOT_ENOUGH_TOKENS" desc="Message if not enough tokens to make a tip">
        not enough <ph name="TOKEN">%1$s<ex>token</ex></ph>s
      </message>
      <message name="IDS_BRAVE_UI_PLEASE" desc="Part of a message about not enough tokens to pay">
        please
      </message>
      <message name="IDS_BRAVE_UI_ADD_FUNDS" desc="Part of a message about not enough tokens to pay">
        add funds
      </message>
      <message name="IDS_BRAVE_UI_DO_MONTHLY" desc="Set monthly tip button text">
        set monthly tip
      </message>
      <message name="IDS_BRAVE_ADS_EXISTING_USER_OFFER_TITLE" desc="Title for Brave Ads offer.">
        Brave Ads are here!
      </message>
      <message name="IDS_BRAVE_SYNC_THIS_DEVICE_TEXT" desc="Text for Brave Sync this device.">
	(this device)
      </message>
      <message name="IDS_BRAVE_SYNC_DEVICES_TITLE" desc="Text for Brave Sync devices title.">
	DEVICES ON SYNC CHAIN
      </message>
      <message name="IDS_BRAVE_SYNC_LOADING_DEVICES_TITLE" desc="Text for Brave Sync loading devices title.">
	LOADING DEVICES...
      </message>
      <message name="IDS_BRAVE_SYNC_LEAVING_SYNC_CHAIN_TITLE" desc="Text for Brave Sync leaving sync chain (doing reset) title.">
  LEAVING THE SYNC CHAIN...
      </message>
      <message name="IDS_BRAVE_SYNC_WORD_COUNT_TEXT" desc="Text for Brave Sync word count message.">
	Word count: <ph name="WORD_COUNT">%1$d</ph>
      </message>
      <message name="IDS_BRAVE_SYNC_WORD_COUNT_ERROR" desc="Text for Brave Sync word count error.">
	Incorrect number of words
      </message>
      <message name="IDS_BRAVE_SYNC_WRONG_CODE_ERROR" desc="Text for wrong Brave Sync code error.">
	Wrong sync code
      </message>
      <message name="IDS_BRAVE_SYNC_WRONG_QRCODE_ERROR" desc="Text for wrong Brave Sync QR code error.">
	Wrong sync QR code
      </message>
      <message name="IDS_BRAVE_SYNC_CODE_FROM_DEPRECATED_VERSION" desc="Text for error when trying to use old version sync code after v1 sunset date.">
  This code was generated by a deprecated version of Brave, please upgrade your other device first
      </message>
      <message name="IDS_BRAVE_SYNC_CODE_EXPIRED" desc="Text for error when trying to use the sync code which has expired.">
  This code has expired. Please generate a new one on your other device and try again.
      </message>
      <message name="IDS_BRAVE_SYNC_CODE_VALID_FOR_TOO_LONG" desc="Text for error when trying to use the sync code which is valid till the time too far in the future.">
  This code is invalid. Please check that the time and timezone are set correctly on your device.
      </message>
      <message name="IDS_BRAVE_SYNC_OFFICIAL" desc="Text for Brave Sync preference.">
	Brave Sync
      </message>
      <message name="IDS_BRAVE_SYNC_DESCRIPTION_PAGE_1_PART_1" desc="Text for Brave Sync description part 1.">
	Brave Sync allows you to sync bookmarks data privately between your Brave Browsers on your various devices.
      </message>
      <message name="IDS_BRAVE_SYNC_DESCRIPTION_PAGE_1_PART_2" desc="Text for Brave Sync description part 2.">
	Simply scan the code from your sync chain that you created on another device. Or start a new sync chain.
      </message>
      <message name="IDS_BRAVE_SYNC_QRCODE_MESSAGE_V2" desc="Text for Brave Sync QR code message.">
	Using existing synced device, open Brave Settings and navigate to Settings > Sync. Choose "Add New Device" and scan the QR Code displayed on the screen.
      </message>
      <message name="IDS_BRAVE_SYNC_COPIED_TEXT" desc="Text for Brave Sync copied text message.">
	Copied to Clipboard
      </message>
      <message name="IDS_BRAVE_SYNC_CODE_WORDS_TITLE" desc="Text for Brave Sync code words title.">
	Pair
      </message>
      <message name="IDS_BRAVE_SYNC_CATEGORIES_TEXT" desc="Text for button to show data types to sync. Renamed from Categories">
  Data Preferences
      </message>
      <message name="IDS_BRAVE_SYNC_REMOVE_DEVICE_TEXT" desc="Text for Brave Sync remove device message.">
	Remove device
      </message>
      <message name="IDS_BRAVE_SYNC_DELETE_DEVICE" desc="Text for Brave Sync delete device message.">
	Are you sure you want to delete device '<ph name="DEVICE_NAME">%1$s</ph>'?
      </message>
      <message name="IDS_BRAVE_SYNC_SCAN_CHAIN_CODE" desc="Text for Brave Sync chain code message.">
	Scan or enter sync code
      </message>
      <message name="IDS_BRAVE_SYNC_START_NEW_CHAIN" desc="Text for Brave Sync start new chain message.">
	Start a new sync chain
      </message>
      <message name="IDS_BRAVE_SYNC_BTN_MOBILE" desc="Text for Brave Sync add a mobile device button.">
	Add a Mobile Device
      </message>
      <message name="IDS_BRAVE_SYNC_BTN_LAPTOP" desc="Text for Brave Sync add a laptop button.">
	Add a Computer
      </message>
      <message name="IDS_BRAVE_SYNC_ADD_MOBILE_DEVICE_TEXT_PART_1" desc="Text for Brave Sync add a mobile device description part 1.">
	Using a second phone or tablet, navigate to Brave Settings > Sync > Scan.
      </message>
      <message name="IDS_BRAVE_SYNC_ADD_MOBILE_DEVICE_TEXT_PART_2" desc="Text for Brave Sync add a mobile device description part 2.">
	On your mobile device, navigate to Brave Sync in the Settings panel and click the button "Scan Sync Code". Use your camera to scan the QR Code below.
      </message>
      <message name="IDS_BRAVE_SYNC_ADD_LAPTOP_TEXT_PART_1" desc="Text for Brave Sync add a laptop description part 1.">
	On your computer, navigate to Brave Settings > Sync. Choose "Enter a Sync Chain Code".
      </message>
      <message name="IDS_BRAVE_SYNC_SCAN_SYNC_CODE" desc="Text for Brave Sync scan sync code message.">
	Scan this sync code
      </message>
      <message name="IDS_BRAVE_SYNC_CODE_WARNING" desc="Text for Brave Sync code warning message.">
	Treat this code like a password. If someone gets hold of it, they can read and modify your synced data.
      </message>
      <message name="IDS_BRAVE_SYNC_ADD_LAPTOP_TEXT_PART_2_NEW" desc="Text for Brave Sync add laptop part 2.">
	On your target computer, navigate to Brave Sync in settings and click the button "I have a Sync Code".\nEnter the sync chain code words shown below.
      </message>
      <message name="IDS_BRAVE_SYNC_ADD_LAPTOP_TEXT_TITLE" desc="Text for Brave Sync add laptop title.">
	Enter the sync chain code
      </message>
      <message name="IDS_BRAVE_SYNC_QR_CODE" desc="Text for Brave Sync QR code.">
	QR Code
      </message>
      <message name="IDS_BRAVE_SYNC_CODE_WORDS" desc="Text for Brave Sync code words.">
	Code Words
      </message>
      <message name="IDS_BRAVE_SYNC_COPY_BUTTON_TEXT" desc="Text for Brave Sync copy button.">
	Copy to Clipboard
      </message>
      <message name="IDS_BRAVE_SYNC_BTN_DONE" desc="Text for Brave Sync done button.">
	Done
      </message>
      <message name="IDS_BRAVE_SYNC_SETTINGS_TITLE" desc="Text for Brave Sync settings title.">
	SYNC ON THIS DEVICE
      </message>
      <message name="IDS_BRAVE_SYNC_SETTINGS_DESCRIPTION" desc="Text for Brave Sync settings description.">
	Changing settings will only affect data that this device shares with others.
      </message>
      <message name="IDS_BRAVE_SYNC_ADD_DEVICE_TEXT" desc="Text for Brave Sync add device message.">
	Add New Device
      </message>
      <message name="IDS_ENTER_CODE_WORDS_SYNC" desc="Text for Brave Sync enter code words message.">
	Enter code words
      </message>
      <message name="IDS_BRAVE_SYNC_CODEWORDS_MESSAGE" desc="Text for Brave Sync code words message.">
	Using existing synced device, open Brave Settings and navigate to Settings > Sync. Choose "Add New Device" then "Display code words instead".
      </message>
      <message name="IDS_BRAVE_SYNC_CONFIRM_CODE_WORDS_TEXT" desc="Text for Brave Sync confirm code words message.">
	Confirm
      </message>
      <message name="IDS_BRAVE_SYNC_USE_CAMERA_TEXT" desc="Text for Brave Sync use camera message.">
	I'll use my camera...
      </message>
      <message name="IDS_BRAVE_SYNC_DEVICE" desc="Text for sync device message.">
	Sync device
      </message>
      <message name="IDS_SETTINGS_EXIT" desc="Text for Settings exit.">
	Settings exit
      </message>
      <message name="IDS_BRAVE_ADS_NEW_USER_OFFER_TITLE" desc="Title for Brave Ads offer.">
        Enable Brave Rewards
      </message>
      <message name="IDS_BRAVE_ADS_OFFER_POSITIVE" desc="Positive button text for Brave Ads offer.">
        I'm in!
      </message>
      <message name="IDS_BRAVE_ADS_OFFER_TEXT" desc="Text for Brave Ads offer.">
        Earn Basic Attention Token for viewing privacy preserving Brave Rewards ads.
      </message>
      <message name="IDS_RESET_BRAVE_REWARDS_ERROR_TITLE" desc="Title for Brave Rewards reset error dialog.">
        Reset Error
      </message>
      <message name="IDS_RESET_BRAVE_REWARDS_ERROR_DESCRIPTION" desc="Description for Brave Rewards reset error dialog.">
        There was an error resetting Brave Rewards. Please relaunch Brave and try again.
      </message>
      <message name="IDS_SHOW_ADS_WHEN_BRAVE_IS_NOT_IN_USE" desc="Title for Show Ads when Brave is not in use option in Brave rewards settings.">
        Show Ads when Brave is not in use
      </message>
      <message name="IDS_RESET_BRAVE_REWARDS_OPTION" desc="Title for preference to reset Brave Rewards.">
        Reset Brave Rewards
      </message>
      <message name="IDS_RESET_BRAVE_REWARDS_OPTION_DESCRIPTION" desc="Description for preference to reset Brave Rewards.">
        This will delete your Brave wallet and reset all of your Brave Rewards data
      </message>
      <message name="IDS_ACCESSIBILITY_TOOLBAR_BTN_BOOKMARK" desc="Content description for the bookmark button.">
        Create a bookmark
      </message>
      <!-- Sync Infobar -->
      <message name="IDS_BRAVE_SYNC_V2_MIGRATE_INFOBAR_MESSAGE" desc="Message text shown to users who used a previous version of Brave Sync and need to perform setup again for the new version.">
        Brave Sync has been upgraded and requires setup
      </message>
      <message name="IDS_BRAVE_SYNC_V2_MIGRATE_INFOBAR_COMMAND" desc="Command text shown to users who used a previous version of Brave Sync and need to perform setup again for the new version.">
        Begin Setup
      </message>
      <!-- P3A Android Infobar -->
      <message name="IDS_SYNC_DEVICE_FAILURE" desc="The message for the dialog where the user notified about sync setup failure.">
        Sync could not be setup
      </message>
      <message name="IDS_BRAVE_SYNC_ANDROID_SYNC_DISABLED" desc="The message for hint that Brave sync does not work because Android system sync is disabled and required need to open and enable">
        We detected that you have Brave Sync enabled, however your system sync is turned off and will not allow Brave to sync. Press to open settings
      </message>
      <message name="IDS_BRAVE_OPEN_SYSTEM_SYNC_SETTINGS" desc="The text on button on informer which is fired when Android system sync settings switch is toggled off, to open system settings">
        Open Settings
      </message>
      <message name="IDS_BRAVE_ANDROID_SYNC_DISABLED_OK" desc="The text on button on informer which is fired when Android system sync settings switch is toggled off, to ignore informer">
        OK
      </message>
      <message name="IDS_BRAVE_ANDROID_SYNC_DISABLED_DONT_SHOW" desc="The text on button on informer which is fired when Android system sync settings switch is toggled off, to disable informer">
        Don't show again
      </message>
      <message name="IDS_SYNC_FINAL_WARNING_TITLE" desc="Sync final warning alert dialog title">
        Warning
      </message>
      <message name="IDS_SYNC_FINAL_WARNING_YES_BUTTON" desc="Sync final warning yes button text">
        Yes
      </message>
      <message name="IDS_SYNC_FINAL_WARNING_TEXT_QR_CODE" desc="Sync final warning alert dialog text">
  This will share your Brave data, including potentially your passwords, with the device that generated this QR code.
Please double check that this QR code was generated by a device that you own.
Are you sure you want to do this?
      </message>
      <message name="IDS_SYNC_FINAL_WARNING_TEXT_CODE_WORDS" desc="Sync final warning alert dialog text">
  This will share your Brave data, including potentially your passwords, with the device that generated these code words.
Please double check that these code words were generated by a device that you own.
Are you sure you want to do this?
      </message>
      <message name="IDS_BRAVE_PRIVACY_NOTICE_URL" desc="URL for the Brave privacy notice" translateable="false">
        https://brave.com/privacy_android
      </message>
      <message name="IDS_BRAVE_TERMS_OF_SERVICE_URL" desc="URL for Brave Terms of Service" translateable="false">
        https://brave.com/terms_of_use
      </message>
      <message name="IDS_BRAVE_LICENSE_TEXT" desc="Title for Brave License">
        Brave License
      </message>
      <message name="IDS_BRAVE_NEW_PRIVATE_TAB" desc="Text for 'New private tab'">
        New private tab
      </message>
      <message name="IDS_BRAVE_NEW_TAB_PRIVATE_HEADER" desc="Header shown when a user opens a private tab explaining private mode">
        This is a Private Tab
      </message>
      <message name="IDS_NEW_TAB_PRIVATE_DESC" desc="Message shown when a user opens a private tab explaining private mode">
        Even though sites you visit in private tabs are not saved locally, they do not make you anonymous or invisible to your ISP, your employer, or to the sites you are visiting.
      </message>
      <message name="IDS_NOTIFICATION_CATEGORY_BRAVE_ADS_BACKGROUND" desc="Label for Brave Ads in background.">
        Brave Ads sent when browser is in the background
      </message>
      <!-- <message name="IDS_CLEAR_DOWNLOADS_TITLE" desc="Title for Clear download in Clear Browsing Data dialog">
        Download history
      </message> -->
      <message name="IDS_BRAVE_UI_CONTRIBUTION_TIPS" desc="Title for monthly tips processed notification">
        Contributions &amp; Tips
      </message>
      <message name="IDS_BRAVE_UI_TIPS_PROCESSED_NOTIFICATION" desc="Message for monthly tips processed notification">
        Your monthly tips have been processed!
      </message>
      <message name="IDS_BRAVE_UI_TURN_ON_ADS" desc="Prompt to turn on Ads via notification">
        Turn on Ads
      </message>
      <message name="IDS_BRAVE_UI_BRAVE_ADS_LAUNCH_TITLE" desc="Message used in notification to let users know Ads is available">
        Brave Ads has arrived!
      </message>
      <message name="IDS_BRAVE_UI_PENDING_CONTRIBUTION_TITLE" desc="Notification title for pending contribution type">
        Pending Contribution
      </message>
      <message name="IDS_BRAVE_UI_VERIFIED_PUBLISHER_NOTIFICATION" desc="Notification text that tells user which publisher just verified">
        Creator <ph name="PUBLISHER_NAME">%1$s<ex>brave.com</ex></ph> recently verified
      </message>
       <message name="IDS_BRAVE_UI_YOUR_BALANCE" desc="Your balance title">
        Your balance
      </message>
      <message name="IDS_TOKEN" desc="Text for token">
        token
      </message>
      <message name="IDS_PREFS_NEW_TAB_PAGE" desc="Title of New Tab Page settings.">
        New Tab Page
      </message>
      <message name="IDS_SHOW_BACKGROUND_IMAGES" desc= "Title of show background images option.">
        Show Background Images
      </message>
      <message name="IDS_SHOW_SPONSORED_IMAGES" desc ="Title of show sponsored images option.">
        Show Sponsored Images
      </message>
      <message name="IDS_PHOTO_BY" desc="Text for image credit for background images on NTP">
        Photo by <ph name="PHOTO_BY">%1$s</ph>
      </message>
      <message name="IDS_TURN_ON_EARN_AND_GIVE" desc="Text for turn on brave ads button">
        Start using Brave Rewards
      </message>
      <message name="IDS_NTP_TOS_TEXT" desc="Text for term of service on NTP">
        By tapping Start using Brave Rewards, you agree to the <ph name="TERMS_OF_SERVICE">%1$s</ph>.
      </message>
      <message name="IDS_GET_PAID_TO_SEE_IMAGE" desc="Text description for NTP banner.">
        Get paid to see this background image.
      </message>
      <message name="IDS_HIDE_SPONSORED_IMAGES" desc="Text for hide sponsored images button">
        Hide Sponsored Images
      </message>
      <message name="IDS_YOU_CAN_SUPPORT_CREATORS" desc="Text description for banner on NTP.">
        You can support web creators with tokens.\nEarn tokens by viewing privacy-respecting ads.
      </message>
      <message name="IDS_PREFS_USE_CUSTOM_TABS" desc="Title for closing all tabs closes brave in controls section">
        Open tabs in Custom Tabs
      </message>
      <message name="IDS_BRAVE_UI_WALLET_BUTTON_DISCONNECTED" desc="">
        Disconnected
      </message>
      <message name="IDS_BRAVE_UI_WALLET_BUTTON_UNVERIFIED" desc="">
        Verify Wallet
      </message>
      <message name="IDS_BRAVE_UI_WALLET_BUTTON_VERIFIED" desc="">
        Wallet Verified
      </message>
      <message name="IDS_VERIFY_WALLET_HEADER">
        Verifying your wallet is optional
      </message>
      <message name="IDS_VERIFY_WALLET_HEADER1">
        But if you verify, you can...
      </message>
      <message name="IDS_VERIFY_WALLET_UPHOLD_BENEFITS1">
        Withdraw BAT that you earn from viewing privacy-respecting ads
      </message>
      <message name="IDS_VERIFY_WALLET_UPHOLD_BENEFITS2">
        Purchase additional BAT with credit cards and other sources
      </message>
      <message name="IDS_VERIFY_WALLET_UPHOLD_BENEFITS3">
        Withdraw BAT that you may have previously added to your Brave Rewards wallet
      </message>
      <message name="IDS_VERIFY_WALLET_BITFLYER_BENEFITS1">
        Withdraw BAT that you earn from viewing privacy-respecting ads
      </message>
      <message name="IDS_VERIFY_WALLET_BITFLYER_BENEFITS2">
        Purchase additional BAT with credit cards and other sources
      </message>
      <message name="IDS_VERIFY_WALLET_BITFLYER_BENEFITS3">
         Withdraw BAT that you may have previously added to your Brave Rewards wallet
      </message>
      <message name="IDS_VERIFY_WALLET_BTN_TXT">
        Verify Wallet
      </message>
      <message name="IDS_VERIFY_WALLET_SERVICE_NOTE">
        Our wallet service is provided by
      </message>
      <message name="IDS_UPHOLD">
        Uphold
      </message>
      <message name="IDS_BITFLYER">
        Bitflyer
      </message>
      <message name="IDS_VERIFY_WALLET_PROVIDER_NOTE1">
        Uphold may require you to verify your identity based on services requested.
      </message>
      <message name="IDS_VERIFY_WALLET_BRAVE_NOTE1">
        Brave Software Inc. does not process, store, or access any of the personal information that you provide to <ph name="WALLET_PROVIDER">%1$s</ph> when you establish an account with them.
      </message>
      <message name="IDS_USER_WALLET_COMPLETE_VERIFICATION">
        Complete wallet verification
      </message>
      <message name="IDS_USER_WALLET_ACTIVITY_NAME">
        User Wallet
      </message>
      <message name="IDS_USER_WALLET_GOTO_PROVIDER">
        Go to my <ph name="WALLET_PROVIDER">%1$s</ph> account
      </message>
      <message name="IDS_USER_WALLET_DISCONNECT_REWARDS">
        Disconnect from Brave Rewards
      </message>
      <message name="IDS_USER_WALLET_WITHDRAW_FUNDS">
        Withdraw Funds
      </message>
      <message name="IDS_USER_WALLET_STATUS_NOT_CONNECTED">
        Not connected
      </message>
      <message name="IDS_USER_WALLET_STATUS_CONNECTED">
        Connected
      </message>
      <message name="IDS_USER_WALLET_STATUS_VERIFIED">
        Verified
      </message>
      <message name="IDS_USER_WALLET_STATUS_DISCONNECTED_NOT_VERIFIED">
        Disconnected not verified
      </message>
      <message name="IDS_USER_WALLET_STATUS_DISCONNECTED_VERIFIED">
        Disconnected verified
      </message>
      <message name="IDS_USER_WALLET_STATUS_PENDING">
        Pending
      </message>
<<<<<<< HEAD
      <message name="IDS_BAT_NOT_ALLOWED_IN_REGION">
        BAT is not currently supported in your region based on the location your account is opened. Check back later for availability.
      </message>
      <message name="IDS_BAT_NOT_ALLOWED_IN_REGION_TITLE">
        Region not supported
      </message>
      <message name="IDS_WALLET_VERIFICATION_GENERIC_ERROR">
        There was a problem verifying your wallet, please try again later.
      </message>
      <message name="IDS_WALLET_VERIFICATION_GENERIC_ERROR_TITLE">
        Wallet verification error
=======
      <message name="IDS_BRAVE_UI_SITE_BANNER_CONNECTED_TEXT" desc="Text shown for connected publishers that are not fully verified on site banner">
        NOTE: This Brave Verified Creator has not yet configured their account to receive contributions from Brave users. Your browser will keep trying to contribute until they verify, or until 90 days have passed.
>>>>>>> f5286127
      </message>
      <message name="IDS_BRAVE_UI_PANEL_CONNECTED_TEXT" desc="A message on tipping page when a creator is not verified yet">
        This Brave Verified Creator has not yet configured their account to receive contributions from Brave users. Any tips you send will remain in your wallet until they complete this process.
      </message>
      <message name="IDS_BRAVE_DEFAULT" desc="Text for brave default settings option.">
        Brave Default
      </message>
      <message name="IDS_SHARE_BRAVE_WITH_YOUR_FRIENDS" desc="Title text for share dialog.">
        Share Brave with your friends!
      </message>
      <message name="IDS_BRAVE_REWARDS_LOCAL_GENERAL_GRANT_ERROR_TITLE" desc="">
        Oops, something is wrong. Please try again later.
      </message>
      <message name="IDS_PREFS_RATE_BRAVE" desc="Title for rate brave settings option.">
        Rate Brave
      </message>
      <message name="IDS_PREFS_SECTION_GENERAL" desc="Title for the general section in settings.">
        General
      </message>
      <message name="IDS_PREFS_ABOUT_SECTION" desc="Title for the about section in settings.">
        About
      </message>
      <message name="IDS_RATE" desc="Text for rate brave dialog button.">
        Rate
      </message>
      <message name="IDS_HOW_WOULD_YOU_RATE" desc="Text for rate brave dialog.">
        How would you rate your experience with Brave?
      </message>
      <message name="IDS_SHARE_YOUR_THOUGHTS" desc="Text for rate brave dialog button.">
        Share your thoughts
      </message>
      <message name="IDS_NEVER" desc="Text for rate brave dialog button.">
        Never
      </message>
      <message name="IDS_MAYBE_LATER" desc="Text for rate brave dialog button.">
        Maybe Later
      </message>
      <message name="IDS_LATER" desc="Text for rate brave dialog button.">
        Later
      </message>
      <message name="IDS_WOULD_YOU_MIND_LEAVING_RATING" desc="Text for rate brave dialog title.">
        Great! Would you mind leaving us a rating on the Play Store?
      </message>
      <message name="IDS_RATE_FEEDBACK_HINT" desc="Text for rate feedback hint.">
        Let us know know how we can improve
      </message>
      <message name="IDS_EARN_TOKENS_FOR_VIEWING" desc="Text for brave rewards banner.">
        Earn tokens for viewing this image and pay it forward to creators. <ph name="LEARN_MORE">%1$s</ph>
      </message>
      <message name="IDS_EARN_TOKENS_FOR_VIEWING_TITLE" desc="Title for brave rewards banner.">
        Earn tokens for viewing this image. Tap Start using Brave Rewards to claim your share.
      </message>
      <message name="IDS_YOU_ARE_EARNING_TOKENS" desc="Title for brave rewards banner.">
        You're earning tokens for viewing this image.\n<ph name="LEARN_MORE">%1$s</ph>
      </message>
      <message name="IDS_YOU_ARE_EARNING_TOKENS2" desc="Title for brave rewards banner.">
        You're earning tokens for viewing this image.
      </message>
      <message name="IDS_LEARN_MORE_ABOUT_SPONSORED_IMAGES" desc="Title for brave rewards bottom sheet.">
        Learn more about sponsored images
      </message>
      <message name="IDS_SPONSORED_IMAGES_BOTTOM_SHEET_TEXT" desc="Text for SI bottom sheet.">
        For every sponsored image you view, you receive 70% of the revenue in tokens. With Brave Ads, you're always in control of the ads you see.
      </message>
      <message name="IDS_BLOCK_TRACKERS_ADS_OPTION_1" desc="Text for block trackers and ads option.">
        Block trackers &amp; ads (Aggressive)
      </message>
      <message name="IDS_BLOCK_TRACKERS_ADS_OPTION_2" desc="Text for block trackers and ads option.">
        Block trackers &amp; ads (Standard)
      </message>
      <message name="IDS_BLOCK_TRACKERS_ADS_OPTION_3" desc="Text for block trackers and ads option.">
        Allow all trackers &amp; ads
      </message>
      <message name="IDS_BLOCK_CROSS_SITE_COOKIES" desc="Title for shields option.">
        Block cross-site cookies
      </message>
      <message name="IDS_BLOCK_COOKIES" desc="Title for shields option.">
        Block Cookies
      </message>
      <message name="IDS_BLOCK_COOKIES_TEXT" desc="Text for shields option.">
        Prevents websites from storing information about your previous visits
      </message>
      <message name="IDS_BLOCK_COOKIES_OPTION_1" desc="Title for shields option.">
        Block all cookies
      </message>
      <message name="IDS_BLOCK_COOKIES_OPTION_3" desc="Title for shields option.">
        Allow all cookies
      </message>
      <message name="IDS_BLOCK_FINGERPRINTING" desc="Title for shields option.">
        Block Fingerprinting
      </message>
      <message name="IDS_SHIELDS_SUMMARY" desc="Title for shields option.">
        These are the default Shields settings for new sites. Changing these won't affect your existing per-site settings.
      </message>
      <message name="IDS_BLOCK_FINGERPRINTING_TEXT" desc="Text for shields option.">
        Prevents browser from recognizing your device
      </message>
      <message name="IDS_BLOCK_FINGERPRINTING_OPTION_1" desc="Title for shields option.">
        Fingerprinting blocked (strict, may break sites)
      </message>
      <message name="IDS_BLOCK_FINGERPRINTING_OPTION_2" desc="Title for shields option.">
        Fingerprinting blocked (standard)
      </message>
      <message name="IDS_BLOCK_FINGERPRINTING_OPTION_3" desc="Title for shields option.">
        Allow all fingerprinting
      </message>
      <message name="IDS_ADS_AND_OTHER_THINGS_BLOCKED" desc="Text for shields option.">
        Ads and other creepy things blocked
      </message>
      <message name="IDS_SHIELDS_ABOUT_TEXT" desc="About Text for shields option.">
        Sites often include cookies and scripts which try to identify you and your device. They want to work out who you are and follow you across the web-tracking what you do on every site.\n\nBrave blocks these things so that you can browse without being followed around.
      </message>
      <message name="IDS_ABOUT_BRAVE_SHIELDS_TEXT" desc="About Title for shields option.">
        About Brave Shields
      </message>
      <message name="IDS_UP" desc="Text for brave shields switch.">
        UP
      </message>
      <message name="IDS_DOWN" desc="Text for brave shields switch.">
        DOWN
      </message>
      <message name="IDS_BRAVE_SHIELDS_DOWN_TEXT" desc="Text for brave shields down.">
        You're browsing this site without Brave's privacy protections. Does it not work right with Shields up?
      </message>
      <message name="IDS_SITE_BROKEN_TEXT" desc="Shields text for broken text warning message.">
        If this site appears broken, try Shields down.
      </message>
      <message name="IDS_REPORT_BROKEN_SITE_TEXT" desc="Shields text for broken text warning message.">
        Report a broken site
      </message>
      <message name="IDS_REPORT_BROKEN_SITE_TEXT_1" desc="Shields text for broken text warning message.">
        Let Brave's developers know that this site doesn't work properly with Shields:
      </message>
      <message name="IDS_REPORT_BROKEN_SITE_TEXT_2" desc="Shields text for broken text warning message.">
        Note: This site address will be submitted with your Brave version number and your IP address(which will not be stored).
      </message>
      <message name="IDS_THANK_YOU" desc="Title for thank you UI for shields.">
        Thank you!
      </message>
      <message name="IDS_THANK_YOU_TEXT" desc="Text for thank you UI for shields.">
        Thanks for letting Brave's developers know that there's something wrong with this site. We'll do our best to fix it!
      </message>
      <message name="IDS_ADVANCED_CONTROLS" desc="Title for toggle section.">
        Advanced controls
      </message>
      <message name="IDS_AUTOCOMPLETE_TOP_SITES_TITLE" desc="The label for settings switch controlling whether or not top sites show up in autocomplete">
        Show top sites in autocomplete
      </message>
      <message name="IDS_AUTOCOMPLETE_BRAVE_SUGGESTED_SITES_TITLE" desc="The label for settings switch controlling whether or not Brave suggested sites show up in autocomplete">
        Show suggested sites in autocomplete
      </message>
      <message name="IDS_UPDATE_NOTIFICATION_TITLE" desc="Title of notification on application update.">
        Save Data Online
      </message>
      <message name="IDS_UPDATE_NOTIFICATION_TEXT" desc="Text of notification on application update.">
        Browse faster and block ads with Brave
      </message>
      <message name="IDS_TOOLTIP_TITLE_1" desc="Shields tootltip title">
        Trackers &amp; ads blocked on this page.
      </message>
      <message name="IDS_TOOLTIP_TEXT_1" desc="Shields tootltip text">
        Brave Shields just protected your privacy.
      </message>
      <message name="IDS_TAKE_A_LOOK" desc="Shields tootltip button text">
        Take a look
      </message>
      <message name="IDS_TOOLTIP_TITLE_2" desc="Shields tootltip title">
        Ads are blocked while watching videos on this website.
      </message>
      <message name="IDS_TOOLTIP_TEXT_2" desc="Shields tootltip text">
        Videos without ads use less data.
      </message>
      <message name="IDS_TOOLTIP_TITLE_3" desc="Shields tootltip title">
        10+ trackers &amp; ads blocked on this page.
      </message>
      <message name="IDS_TOOLTIP_TEXT_3" desc="Shields tootltip text">
        Brave Shields protects your online privacy on every site.
      </message>
      <message name="IDS_TOOLTIP_TITLE_4" desc="Shields tootltip title">
        Your connection is now encrypted.
      </message>
      <message name="IDS_TOOLTIP_TEXT_4" desc="Shields tootltip text">
        If available, Brave upgrades you to a secure connection automatically.
      </message>
      <message name="IDS_BRAVE_STATS_SHARE_BUTTON" desc="Shields tootltip button text">
        Share the news
      </message>
      <message name="IDS_BRAVE_STATS_SHARE_TEXT" desc="Text sent when sharing the stats">
        Every day I save data by browsing the Web with Brave.
      </message>
      <message name="IDS_BRAVE_STATS_SHARE_TOOLTIP_TIER1_TITLE" desc="Shields tootltip title">
        1000 trackers &amp; ads blocked!
      </message>
      <message name="IDS_BRAVE_STATS_SHARE_TOOLTIP_TIER2_TITLE" desc="Shields tootltip title">
        5000 trackers &amp; ads blocked!
      </message>
      <message name="IDS_BRAVE_STATS_SHARE_TOOLTIP_TIER3_TITLE" desc="Shields tootltip title">
        10,000 trackers &amp; ads blocked!
      </message>
      <message name="IDS_BRAVE_STATS_SHARE_TOOLTIP_TIER4_TITLE" desc="Shields tootltip title">
        25,000 trackers &amp; ads blocked!
      </message>
      <message name="IDS_BRAVE_STATS_SHARE_TOOLTIP_TIER5_TITLE" desc="Shields tootltip title">
        75,000 trackers &amp; ads blocked!
      </message>
      <message name="IDS_BRAVE_STATS_SHARE_TOOLTIP_TIER6_TITLE" desc="Shields tootltip title">
        100,000 trackers &amp; ads blocked!
      </message>
      <message name="IDS_BRAVE_STATS_SHARE_TOOLTIP_TIER7_TITLE" desc="Shields tootltip title">
        250,000 trackers &amp; ads blocked!
      </message>
      <message name="IDS_BRAVE_STATS_SHARE_TOOLTIP_TIER8_TITLE" desc="Shields tootltip title">
        500,000 trackers &amp; ads blocked!
      </message>
      <message name="IDS_BRAVE_STATS_SHARE_TOOLTIP_TIER9_TITLE" desc="Shields tootltip title">
        1,000,000 trackers &amp; ads blocked!
      </message>
      <message name="IDS_BRAVE_STATS_SHARE_TOOLTIP_SPECIAL_TEXT" desc="Shields tootltip text">
        Congratulations, you're pretty special.
      </message>
      <message name="IDS_BRAVE_STATS_SHARE_TOOLTIP_EXCLUSIVE_TEXT" desc="Shields tootltip text">
        Congratulations. You’re part of an exclusive club.
      </message>
      <message name="IDS_BRAVE_STATS_SHARE_TOOLTIP_PRO_TEXT" desc="Shields tootltip text">
        Congratulations. You joined the pros.
      </message>
      <message name="IDS_BRAVE_STATS_SHARE_TOOLTIP_MASTER_TEXT" desc="Shields tootltip text">
        Congratulations. You’ve become a master.
      </message>
      <message name="IDS_BRAVE_STATS_SHARE_TOOLTIP_GRANDMASTER_TEXT" desc="Shields tootltip text">
        Congratulations. You’ve become a Grand Master.
      </message>
      <message name="IDS_BRAVE_STATS_SHARE_TOOLTIP_LEGENDARY_TEXT" desc="Shields tootltip text">
        Congratulations. You are legendary.
      </message>
      <message name="IDS_BRAVE_WORKS_EVERYWHERE" desc="Cross promotional modal title text">
        Brave works everywhere
      </message>
      <message name="IDS_DOWNLOAD_BRAVE" desc="Cross promotional modal text">
        Download Brave at brave.com on your laptop or tablet for a faster and more private web
      </message>
      <message name="IDS_PRIVACY_PROTECTION" desc="Title for onboading bottomsheet.">
        Privacy protection
      </message>
      <message name="IDS_PRIVACY_PROTECTION_TEXT" desc="Text for onboading bottomsheet.">
        Brave stops ads &amp; trackers from collecting information about you without your consent.
      </message>
      <message name="IDS_SAVE_DATA_AND_BATTERY" desc="Title for onboading bottomsheet.">
        Save data and battery
      </message>
      <message name="IDS_SAVE_DATA_AND_BATTERY_TEXT" desc="Text for onboading bottomsheet.">
        Without ads &amp; trackers, websites use less data and battery. You might even save money on carrier fees.
      </message>
      <message name="IDS_WEBSITES_LOAD_FASTER" desc="Title for onboading bottomsheet.">
        Websites load faster
      </message>
      <message name="IDS_WEBSITES_LOAD_FASTER_TEXT" desc="Text for onboading bottomsheet.">
        Loading less data means websites in Brave load faster - up to 8x faster than other browsers.
      </message>
      <message name="IDS_GET_WEEKLY_UPDATES" desc="Title for onboading bottomsheet.">
        Get weekly updates
      </message>
      <message name="IDS_GET_WEEKLY_UPDATES_TEXT" desc="Text for onboading bottomsheet.">
        Be informed about which websites you visit are the most privacy-invasive.\n\nOnly you can see these privacy statistics. No personal data or browsing history ever leaves the Brave browser on your device.
      </message>
      <message name="IDS_TURN_ON_PRIVACY_STATS" desc="Button text for onboading bottomsheet.">
        Turn on privacy reports
      </message>
      <message name="IDS_WEEK" desc="Tab title text">
        Week
      </message>
      <message name="IDS_MONTH" desc="Tab title text">
        Month
      </message>
      <message name="IDS_MONTHS_3" desc="Tab title text">
        3 Months
      </message>
      <message name="IDS_BRAVE_STATS" desc="Brave stats title">
        Privacy Report
      </message>
      <message name="IDS_BRAVE_STATS_NOTIFICATION" desc="Brave stats title">
        Privacy Report Notification
      </message>
      <message name="IDS_TRACKERS_AND_ADS" desc="Brave stats title">
        Trackers &amp; Ads Blocked
      </message>
      <message name="IDS_NO_DATA_TEXT" desc="Brave stats title">
        No data to show yet
      </message>
      <message name="IDS_ADS_TRACKERS_TEXT" desc="Brave stats text">
        Trackers &amp; Ads\nBlocked
      </message>
      <message name="IDS_DATA_SAVED_TEXT" desc="Brave stats text">
        Data Saved\n(<ph name="DATA_SAVED">%1$s</ph>)
      </message>
      <message name="IDS_DATA_SAVED_TABLET_TEXT" desc="Brave stats text">
        Data Saved (<ph name="DATA_SAVED">%1$s</ph>)
      </message>
      <message name="IDS_TIME_SAVED_TEXT" desc="Brave stats text">
        Time Saved
      </message>
      <message name="IDS_WEBSITES" desc="Brave stats title">
        Websites
      </message>
      <message name="IDS_TRACKERS" desc="Brave stats title">
        Trackers
      </message>
      <message name="IDS_NTP_STAT_TEXT" desc="NTP stat text">
        <ph name="COUNT">%1$s</ph><ph name="COUNT_TEXT">%2$s</ph>
      </message>
      <message name="IDS_NOTIFICATION_HOUR_3_TEXT_1" desc="3_hours notification text">
        You blocked <ph name="COUNT">%1$s</ph> trackers &amp; ads with Brave browser in the past 3 hours.
      </message>
      <message name="IDS_NOTIFICATION_HOUR_3_TEXT_2" desc="3_hours notification text">
        Browse up to 6x faster on major news sites in Brave by blocking trackes &amp; ads.
      </message>
      <message name="IDS_NOTIFICATION_HOUR_3_TEXT_3" desc="3_hours notification text">
        Turn on Privacy Reports to see how many trackers &amp; ads have been blocked in the past 3 hours.
      </message>
      <message name="IDS_NOTIFICATION_HOUR_24_TEXT_1" desc="24_hours notification text">
        You saved <ph name="DATA">%1$s</ph> <ph name="DATA_TEXT">%2$s</ph> data with Brave browser.
      </message>
      <message name="IDS_NOTIFICATION_HOUR_24_TEXT_2" desc="24_hours notification text">
        Turn on Privacy Reports to see how much data you've saved.
      </message>
      <message name="IDS_NOTIFICATION_MARKETING" desc="Marketing notification text">
        Brave browser uses 40% less battery on average.🔋
      </message>
      <message name="IDS_NOTIFICATION_WEEKLY_STATS" desc="Weekly stats notification text">
        You blocked <ph name="COUNT">%1$s</ph> trackers &amp; ads with Brave browser last week.
      </message>
      <message name="IDS_NOTIFICATION_REWARDS" desc="Rewards notification text">
        Earn tokens by viewing privacy-respecting ads and support your favorite websites.
      </message>
      <message name="IDS_NOTIFICATION_BRAVE_STATS_TRACKERS" desc="Rewards notification text">
        Nice! You've blocked 250 trackers &amp; ads with Brave browser.🔥
      </message>
      <message name="IDS_NOTIFICATION_BRAVE_STATS_DATA" desc="Rewards notification text">
        Nice! You've saved 10MB with Brave browser.🔋
      </message>
      <message name="IDS_NOTIFICATION_BRAVE_STATS_TIME" desc="Rewards notification text">
        Nice! You've saved 10 Mins of loading time with Brave browser.💨💨
      </message>
      <message name="IDS_START_BROWSING_TO_SEE" desc="Brave stats empty text">
        Start browsing to see privacy reporting
      </message>
      <message name="IDS_SET_BRAVE_AS_YOUR" desc="Deafult browser notification text">
        Set Brave as your default browser for private and secure browsing.
      </message>
      <message name="IDS_ALLOWS_BRAVE_TO_SHOW" desc="Brave stats pref summary text">
        Allows Brave to show your privacy statistics
      </message>
      <message name="IDS_SENDS_A_WEEKLY" desc="Brave stats pref summary text">
        Sends a weekly privacy report
      </message>
      <message name="IDS_CLEAR_BRAVE_STATS_DATA" desc="Brave stats pref summary text">
        Clear all privacy reports data
      </message>
      <message name="IDS_CLEAR_ON_EXIT" desc="Brave clear data on exit pref title">
        Clear data on exit
      </message>
      <message name="IDS_CLEAR_ON_EXIT_SUMMARY" desc="Brave clear data on exit pref text">
        Clears all browsing data
      </message>
      <message name="IDS_RESETS_YOUR_BRAVE_STATS" desc="Brave stats pref summary text">
        Resets your privacy reports to zero
      </message>
      <message name="IDS_DATA_HAS_BEEN_CLEARED" desc="Brave stats pref summary text">
        Privacy reports data has been cleared.
      </message>
      <message name="IDS_BRAVE_UI_REFRESH_PUBLISHER_STATUS" desc="A button that allows to refresh publisher status">
        Refresh Status
      </message>
      <message name="IDS_NIGHT_MODE_ENABLE" desc="Menu item for enabling dark mode for webcontent.">
        Enable "Night Mode" (Experimental)
      </message>
      <message name="IDS_ACCESSIBILITY_TOOLBAR_BTN_SEARCH_ACCELERATOR" desc="Content description for the search accelerator button">
        Search
      </message>
      <message name="IDS_MENU_EDIT" desc="NTP widget menu item">
        Edit Stack
      </message>
      <message name="IDS_MENU_REMOVE" desc="NTP widget menu item">
        Remove Widget
      </message>
      <message name="IDS_MENU_LEARN_MORE" desc="NTP widget menu item">
        Learn More
      </message>
      <message name="IDS_MENU_REFRESH_DATA" desc="NTP widget menu item">
        Refresh Data
      </message>
      <message name="IDS_MENU_DISCONNECT" desc="NTP widget menu item">
        Disconnect
      </message>
      <message name="IDS_USD_BALANCE" desc="Binance widget USD balance text">
        ≈ $<ph name="USD_BALANCE">%1$s<ex>0.0</ex></ph>
      </message>
      <message name="IDS_CURRENCY_ADDRESS_TEXT" desc="Binance deposit coin address text">
        <ph name="COIN_ADDRESS">%1$s</ph> Deposit Address
      </message>
      <message name="IDS_CURRENCY_MEMO_TEXT" desc="Binance deposit coin memo text">
        <ph name="COIN_MEMO">%1$s</ph> Deposit Memo
      </message>
      <message name="IDS_BUY_CRYPTO" desc="Binance buy section text.">
        Buy Crypto
      </message>
      <message name="IDS_COM_TEXT" desc="Binance buy section .com text.">
        .com
      </message>
      <message name="IDS_US_TEXT" desc="Binance buy section .us text.">
        .us
      </message>
      <message name="IDS_BUY_CRYPTO_BUTTON_TEXT" desc="Binance buy crypto button text">
        Buy <ph name="COIN_NAME">%1$s</ph>
      </message>
      <message name="IDS_AVAILABLE_BALANCE_TEXT" desc="Binance convert available balance text">
        Available <ph name="COIN_BALANCE">%1$s</ph> <ph name="COIN_NAME">%2$s</ph>
      </message>
      <message name="IDS_PREVIEW_CONVERSION" desc="Binance preview conversion text.">
        Preview Conversion
      </message>
      <message name="IDS_WIDGET_STACK" desc="Widget stack text.">
        Widget Stack
      </message>
      <message name="IDS_TEXT_HAS_BEEN_COPIED" desc="Copy to clipboard toast text.">
        Your text has been copied to the clipboard.
      </message>
      <message name="IDS_ADDRESS_HAS_BEEN_COPIED" desc="Copy to clipboard toast text.">
        Public address has been copied to the clipboard.
      </message>
      <message name="IDS_RETRY" desc="Retry button text.">
        Retry
      </message>
      <message name="IDS_PRIVACY_STATS" desc="Private stats title text.">
        Privacy Stats
      </message>
      <message name="IDS_FAVORITES" desc="Favorites title text.">
        Top Sites
      </message>
      <message name="IDS_BINANCE" desc="Binance title text.">
        Binance
      </message>
      <message name="IDS_PRIVACY_STATS_TEXT" desc="Private stats text.">
        Trackers &amp; Ads Blocked, Saved Bandwidth, and Time Saved Estimates.
      </message>
      <message name="IDS_FAVORITES_TEXT" desc="Private stats text.">
        Open top sites you frequently visit.
      </message>
      <message name="IDS_SUMMARY" desc="Binance detail section title.">
        Summary
      </message>
      <message name="IDS_DEPOSIT" desc="Binance detail section title.">
        Deposit
      </message>
      <message name="IDS_CONVERT" desc="Binance detail section title.">
        Convert
      </message>
      <message name="IDS_BUY" desc="Binance detail section title.">
        Buy
      </message>
      <message name="IDS_BINANCE_DISCONNECT_TEXT" desc="Binance disconnected state text.">
        Enable Binance connection to view Binance account balance and trade crypto.
      </message>
      <message name="IDS_I_WANT_TO_CONVERT" desc="Binance convert text hint.">
        I want to convert...
      </message>
      <message name="IDS_I_WANT_TO_SPEND" desc="Binance buy text hint.">
        I want to spend...
      </message>
      <message name="IDS_AVAILABLE" desc="Binance available text.">
        Available
      </message>
      <message name="IDS_NOT_ENOUGH_BALANCE" desc="Error text for Binance deposit">
        Not enough balance for conversion
      </message>
      <message name="IDS_MINIMUM_AMOUNT_TO_CONVERT" desc="Warning text for Binance deposit">
        Minimum amount to convert is : <ph name="COIN_BALANCE">%1$s</ph> <ph name="COIN_NAME">%2$s</ph>
      </message>
      <message name="IDS_UNABLE_TO_CONNECT" desc="Error title for Binance convert">
        Unable to connect
      </message>
      <message name="IDS_FEE" desc="Binance text">
        Fee
      </message>
      <message name="IDS_YOU_WILL_RECEIVE" desc="Binance text">
        You will receive
      </message>
      <message name="IDS_CONFIRM_CONVERSION" desc="Binance text">
        Confirm Conversion
      </message>
      <message name="IDS_THERES_NOTHING" desc="Top sites error message">
        There's nothing here yet on the top sites.
      </message>
      <message name="IDS_PRICE" desc="Binance convert item text">
        Price
      </message>
      <message name="IDS_CONFIRM_CONVERT_BINANCE" desc="Button text for Binance convert">
        Confirm (<ph name="REMAINING_TIME">%1$s</ph>s)
      </message>
      <message name="IDS_CONVERSION_FAILED" desc="Binance convesion failed text">
        Conversion Failed. Please try again.
      </message>
      <message name="IDS_SEARCH_COIN" desc="Binance deposit search text">
        Search
      </message>
      <message name="IDS_CONVERT_STAT_TEXT" desc="Convert stat text">
        <ph name="COUNT">%1$s</ph> <ph name="COUNT_TEXT">%2$s</ph>
      </message>
      <message name="IDS_START_USING_BRAVE_REWARDS" desc="Brave rewards enable ads text">
        Start using Brave Rewards
      </message>
      <message name="IDS_EARN_TOKENS_AND_GIVE_BACK" desc="Brave rewards title text">
        Earn Tokens &amp; Give Back
      </message>
      <message name="IDS_BRAVE_REWARDS_MODAL_TEXT" desc="Brave rewards modal text">
        Earn tokens by viewing Brave Private Ads and support content creators automatically.
      </message>
      <message name="IDS_BRAVE_REWARDS_TOS_TEXT" desc="Brave rewards tos text">
        By proceeding, you agree to the <ph name="TERMS_OF_SERVICE">%1$s</ph> and <ph name="PRIVACY_POLICY">%2$s</ph>.
      </message>
      <message name="IDS_PRIVACY_POLICY" desc="Brave rewards tos text">
        Privacy Policy
      </message>
      <message name="IDS_TAKE_QUICK_TOUR" desc="Brave rewards quick tour text">
        Take a quick tour
      </message>
      <message name="IDS_WELCOME_TO_BRAVE_REWARDS" desc="Brave rewards onboarding title">
        Welcome to Brave Rewards!
      </message>
      <message name="IDS_WELCOME_TO_BRAVE_REWARDS_TEXT" desc="Brave rewards onboarding title">
        Brave Private Ads reward you with tokens to support content creators unlike traditional ads, all while keeping your personal information private.
      </message>
      <message name="IDS_WHERE_DO_ADS_SHOW_UP" desc="Brave rewards onboarding title">
        Where do ads show up?
      </message>
      <message name="IDS_WHERE_DO_ADS_SHOW_UP_TEXT" desc="Brave rewards onboarding title">
        Brave Private Ads will appear as a normal notification. You control how often you see these ads in settings.
      </message>
      <message name="IDS_WHEN_DO_YOU_RECEIVE_REWARDS" desc="Brave rewards onboarding title">
        When do you receive rewards?
      </message>
      <message name="IDS_WHEN_DO_YOU_RECEIVE_REWARDS_TEXT" desc="Brave rewards onboarding title">
        Your earned tokens from Brave Private Ads throughout the current month will arrive on the 5th of the next month.
      </message>
      <message name="IDS_GIVING_BACK_MADE_EFFORTLESS" desc="Brave rewards onboarding title">
        Giving back made effortless
      </message>
      <message name="IDS_GIVING_BACK_MADE_EFFORTLESS_TEXT" desc="Brave rewards onboarding title">
        Creators receive your token contributions automatically based on your engagement levels that we measure as ‘Attention’.
      </message>
      <message name="IDS_SAY_THANK_YOU_WITH_TIPS" desc="Brave rewards onboarding title">
        Say thank you with tips
      </message>
      <message name="IDS_SAY_THANK_YOU_WITH_TIPS_TEXT" desc="Brave rewards onboarding title">
        Tipping is a way to personally encourage and support content or creators that you absolutely love. Get tippin!
      </message>
      <message name="IDS_WHAT_CAN_YOU_DO_WITH_TOKENS" desc="Brave rewards onboarding title">
        What can you do with tokens?
      </message>
      <message name="IDS_WHAT_CAN_YOU_DO_WITH_TOKENS_TEXT" desc="Brave rewards onboarding title">
        Tokens can be used beyond supporting creators. You can buy digital content and other goods as merchants come onboard.
      </message>
      <message name="IDS_BASIC_SETTINGS" desc="Brave rewards onboarding title">
        Lastly, let’s get you set up on the basic settings
      </message>
      <message name="IDS_YOU_CAN_CHANGE_THIS_LATER" desc="Brave rewards onboarding text">
        You can change this later.
      </message>
      <message name="IDS_HOW_OFTEN_DO_YOU_SEE_ADS" desc="Brave rewards onboarding text">
        How often do you want to see ads?
      </message>
      <message name="IDS_ADS_PER_HOUR" desc="Brave rewards onboarding text">
        (Ads per hour)
      </message>
      <message name="IDS_HOW_MUCH_SUPPORT" desc="Brave rewards onboarding text">
        How much support do you want to give to your favorite creators?
      </message>
      <message name="IDS_FROM_YOUR_ADS_EARNINGS" desc="Brave rewards onboarding text">
        (from your ads earnings)
      </message>
      <message name="IDS_YOU_ARE_DONE" desc="Brave rewards onboarding title">
        Woohoo, you’re all set!
      </message>
      <message name="IDS_YOU_ARE_DONE_TEXT" desc="Brave rewards onboarding title">
        By using Brave Rewards, you are protecting your privacy and helping make the web a better place for everyone. And that’s awesome!
      </message>
      <message name="IDS_GO_BACK" desc="Brave rewards onboarding button text">
        Go Back
      </message>
      <message name="IDS_LETS_TAKE_A_QUICK_TOUR" desc="Brave rewards onboarding button text">
        Let's Take A Quick Tour
      </message>
      <message name="IDS_BRAVE_REWARDS_WELCOME_LAYOUT_TEXT" desc="Brave rewards welcome layout text">
        After you receive your first ads payout you can come back and tip this creator!
      </message>
      <message name="IDS_QUICK_REFRESHER_TOUR" desc="Brave rewards welcome layout button text">
        Quick refresher tour
      </message>
      <message name="IDS_REWARDS_PAYOUT" desc="Brave rewards welcome layout button text">
        Your 1st rewards payout will arrive by:
      </message>
      <message name="IDS_BRAVE_REWARDS_OPT_IN_TEXT" desc="Brave rewards opt in layout text">
        Earn tokens and reward creators for great content while you browse. <ph name="QUICK_TOUR">%1$s</ph>.
      </message>
      <message name="IDS_QUICK_TOUR" desc="Brave rewards opt in layout text">
        Quick tour
      </message>
      <message name="IDS_IM_IN" desc="Brave rewards opt in button text">
        I’m In!
      </message>
      <message name="IDS_BRAVE_TALK_TURN_ON_REWARDS_TEXT" desc="Turn on brave rewards">
        To start a free call, turn on Brave Rewards
      </message>
      <message name="IDS_BRAVE_TALK_REWARDS_DESCRIPTION_TEXT" desc="Brave rewards description">
        With Brave Rewards, you earn tokens for viewing private ads (your data is safe). Turn those tokens into cash, gift cards…or even tip the websites you love. No tracking. No slow downs.
      </message>
      <message name="IDS_BRAVE_TALK_TURN_ON_REWARDS_BUTTON_TEXT" desc="Turn on brave rewards button">
        Turn on Rewards
      </message>
      <message name="IDS_BRAVE_TALK_REWARDS_TOS_PRIVACY_POLICY_TEXT" desc="Brave rewards terms of service and privacy policy">
        By enabling, you agree to the <ph name="TERMS_OF_SERVICE">%1$s</ph> and <ph name="PRIVACY_POLICY">%2$s</ph>.
      </message>
      <message name="IDS_BRAVE_TALK_TURN_ON_PRIVATE_ADS_TEXT" desc="Turn on brave private ads">
        To start a free call, enable Brave Private Ads
      </message>
      <message name="IDS_BRAVE_TALK_PRIVATE_ADS_DESCRIPTION_TEXT" desc="Brave private ads description">
        With Brave Private Ads, you earn tokens for viewing private ads (your data is safe). Turn those tokens into cash, gift cards…or even tip the websites you love. No tracking. No slow downs.
      </message>
      <message name="IDS_BRAVE_TALK_TURN_ON_PRIVATE_ADS_BUTTON_TEXT" desc="Turn on brave private ads button">
        Turn on Brave Private Ads
      </message>
      <message name="IDS_BRAVE_TALK_START_FREE_CALL_TEXT" desc="Brave talk start call popup header">
        You can now start a free call
      </message>
      <message name="IDS_BRAVE_TALK_TAP_ANYWHERE_TEXT" desc="Brave talk continue popup text">
        Click or tap anywhere on the screen to continue to Brave Talk.
      </message>
      <message name="IDS_BRAVE_TALK_WANT_LEARN_MORE_TEXT" desc="Brave talk learn more popup text">
        Want to learn more about Brave Rewards? <ph name="TAKE_QUICK_TOUR">%1$s</ph>.
      </message>
      <message name="IDS_CONVERT_SUCCESS" desc="Binance convert success text">
        You converted <ph name="FROM_VALUE">%1$s</ph> <ph name="FROM_CURRENCY">%2$s</ph> to <ph name="TO_VALUE">%3$s</ph> <ph name="TO_CURRENCY">%4$s</ph>!
      </message>
      <message name="IDS_PLEASE_CHECK_THE_CONNECTION" desc="Connection error string">
        Please check your network connection.
      </message>
      <message name="IDS_AUTOMATICALLY_OPEN_WHEN_POSSIBLE_TITLE" desc="Title for preference that allows the user to open downloads automatically.">
        Automatically open when possible
      </message>
      <message name="IDS_VIEW_FULL_PRIVACY_REPORT" desc="Shields privacy report text">
        View full Privacy Report
      </message>
      <message name="IDS_GOOGLE_DESC" desc="Onboarding SE text">
        Most popular
      </message>
      <message name="IDS_DDG_DESC" desc="Onboarding SE text">
        Private and no tracking
      </message>
      <message name="IDS_QWANT_DESC" desc="Onboarding SE text">
        Private and no tracking, EU-based
      </message>
      <message name="IDS_STARTPAGE_DESC" desc="Onboarding SE text">
        Google results without trackers
      </message>
      <message name="IDS_BING_DESC" desc="Onboarding SE text">
        Second most popular
      </message>
      <message name="IDS_YANDEX_DESC" desc="Onboarding SE text">
        A leading search engine in Russia
      </message>
      <message name="IDS_ECOSIA_DESC" desc="Onboarding SE text">
        Plants trees, based in Berlin
      </message>
      <message name="IDS_BRAVE_DESC" desc="Onboarding SE text">
        Private, independent, user-first
      </message>
      <message name="IDS_ONBOARDING_SE_TEXT" desc="Onboarding SE title text">
        Some search engines protect your privacy better than others when you search the web.
      </message>
      <message name="IDS_P3A_ONBOARDING_TITLE_TEXT_1" desc="P3a Onboarding title text">
        Welcome to Brave Browser
      </message>
      <message name="IDS_P3A_ONBOARDING_TITLE_TEXT_2" desc="P3a Onboarding title text">
        Help us learn anonymously
      </message>
      <message name="IDS_P3A_ONBOARDING_TEXT" desc="P3a Onboarding text">
        Brave protects your privacy and\nappreciates your consent to the following:
      </message>
      <message name="IDS_P3A_ONBOARDING_CHECKBOX_TEXT" desc="P3a onboarding checkbox text">
        Help improve Brave by sending completely anonymized <ph name="PRIVATE_PRODUCT_ANALYSIS">%1$s</ph>
      </message>
      <message name="IDS_PRIVATE_PRODUCT_ANALYSIS_TEXT" desc="private product analysis text">
        private product analytics.
      </message>
      <message name="IDS_BRE_BANNER_TITLE_TEXT" desc="BRE banner title text">
        Need a refresher on Rewards?
      </message>
      <message name="IDS_BRE_BANNER_TEXT" desc="BRE banner text">
        Take a quick tour to brush up on how it works to go down in history as a Rewards rockstar!
      </message>
      <message name="IDS_SET_DEFAULT_BROWSER_TITLE" desc="Set default browser modal title">
        Open all links with Brave to protect your privacy
      </message>
      <message name="IDS_SET_DEFAULT_BROWSER_TEXT" desc="Set default browser modal text">
        Brave Shields blocks trackers &amp; ads, saves data, and saves you time on every site you visit.
      </message>
      <message name="IDS_SET_BRAVE_DEFAULT_BROWSER" desc="Set default browser modal button text">
        Set Brave as default
      </message>
      <message name="IDS_NOT_NOW" desc="Set default browser modal button text">
        Not now
      </message>
      <message name="IDS_VALUE_1" desc="value for 1">
        1
      </message>
      <message name="IDS_VALUE_2" desc="value for 2">
        2
      </message>
      <message name="IDS_VALUE_3" desc="value for 3">
        3
      </message>
      <message name="IDS_VALUE_4" desc="value for 4">
        4
      </message>
      <message name="IDS_VALUE_5" desc="value for 5">
        5
      </message>
      <message name="IDS_VALUE_1_BAT" desc="value for 1 BAT">
        1 BAT
      </message>
      <message name="IDS_VALUE_5_BAT" desc="value for 5 BAT">
        5 BAT
      </message>
      <message name="IDS_VALUE_10_BAT" desc="value for 10 BAT">
        10 BAT
      </message>
      <message name="IDS_VALUE_15_BAT" desc="value for 15 BAT">
        15 BAT
      </message>
      <message name="IDS_VALUE_25_BAT" desc="value for 25 BAT">
        25 BAT
      </message>
      <message name="IDS_VALUE_50_BAT" desc="value for 50 BAT">
        50 BAT
      </message>
      <message name="IDS_VALUE_0_BAT" desc="value for 0 BAT">
        0.00 BAT
      </message>
      <message name="IDS_VALUE_0_USD" desc="value for 0 USD">
        0.00 USD
      </message>
      <message name="IDS_SETTINGS_WEBRTC_POLICY_LABEL" desc="WebRTC policy setting label">
        WebRTC IP handling policy
      </message>
      <message name="IDS_SETTINGS_WEBRTC_POLICY_DEFAULT" desc="Select value">
        Default
      </message>
      <message name="IDS_SETTINGS_WEBRTC_POLICY_DEFAULT_PUBLIC_AND_PRIVATE_INTERFACES" desc="Select value">
        Default public and private interfaces
      </message>
      <message name="IDS_SETTINGS_WEBRTC_POLICY_DEFAULT_PUBLIC_INTERFACE_ONLY" desc="Select value">
        Default public interface only
      </message>
      <message name="IDS_SETTINGS_WEBRTC_POLICY_DISABLE_NON_PROXIED_UDP" desc="Select value">
        Disable non-proxied UDP
      </message>
      <message name="IDS_ENABLE_TAB_GROUPS_TITLE" desc="Menu item for enabling Tab Groups.">
        Enable Tab Groups
      </message>
      <message name="IDS_VERIFYING_WALLET_ALLOWS" desc="Uphold login verify text">
        Verifying wallet allows you to manage your funds easily, adding &amp; withdrawing
      </message>
      <message name="IDS_DONT_HAVE_ENOUGH_BAT" desc="Uphold login don't enough text">
        You don't have enough BAT.
      </message>
      <message name="IDS_NEED_TO_HAVE_MINIMUM_BAT" desc="Uphold login need to have minimum balance text">
        You need to have minimum 2 BAT to create a verified Uphold wallet. Please try again later.
      </message>
      <message name="IDS_VERIFIED_ACCOUNT_UPHOLD" desc="Uphold login need to have minimum balance text">
        If you already have a verified Uphold account, <ph name="CONTINUE_TO_LOGIN">%1$s</ph>.
      </message>
      <message name="IDS_CONTINUE_TO_LOGIN" desc="Uphold continue to login text">
        continue to login
      </message>
    <message name="IDS_SEND" desc="Brave Wallet send button text">
      Send
    </message>
    <message name="IDS_SEARCH_TITLE" desc="Brave Wallet search toolbar button hint text">
      Search
    </message>
    <message name="IDS_SWAP" desc="Brave Wallet swap button text">
      Swap
    </message>
    <message name="IDS_DEFI_SECURE_STORAGE" desc="Brave Wallet onboarding text">
      Welcome to the new Brave Wallet
    </message>
    <message name="IDS_DEFI_SECURE_STORAGE_TEXT" desc="Brave Wallet onboarding text">
      Hold crypto assets in your custody and track portfolio performance. All right from the Brave privacy browser.
    </message>
    <message name="IDS_SETUP_CRYPTO" desc="Brave Wallet onboarding button text">
      Get started
    </message>
    <message name="IDS_BACKUP_YOUR_WALLET" desc="Brave Wallet onboarding text">
      Backup your wallet now!
    </message>
    <message name="IDS_BACKUP_YOUR_WALLET_TEXT" desc="Brave Wallet onboarding text">
      In the next step you’ll see a 12-word recovery phrase, which you can use to recover your primary crypto accounts. Save it someplace safe. Your recovery phrase is the only way to regain account access in case of forgotten password, lost or stolen device, or you want to switch wallets.
    </message>
    <message name="IDS_CONTINUE_TEXT" desc="Brave Wallet onboarding text">
      Continue
    </message>
    <message name="IDS_BACKUP_WALLET_CHECKBOX_TEXT" desc="Brave Wallet onboarding text">
      I understand that if I lose my recovery phrase, I won’t be able to access my crypto wallet.
    </message>
    <message name="IDS_YOUR_RECOVERY_PHRASE" desc="Brave Wallet onboarding text">
      Your recovery phrase
    </message>
    <message name="IDS_YOUR_RECOVERY_PHRASE_TEXT" desc="Brave Wallet onboarding text">
      Write down or copy these words in the exact order shown below, and save them somewhere safe. Your recovery phrase is the only way to regain account access in case of forgotten password, lost or stolen device, or you want to switch wallets.
    </message>
    <message name="IDS_YOUR_RECOVERY_PHRASE_WARNING_TEXT" desc="Brave Wallet onboarding text">
      WARNING: Never share your recovery phrase. Anyone with this phrase can take your assets forever.
    </message>
    <message name="IDS_RECOVERY_PHRASE_CHECKBOX_TEXT" desc="Brave Wallet onboarding text">
      I have backed up my phrase somewhere safe.
    </message>
    <message name="IDS_WALLET_COPY" desc="Brave Wallet onboarding bottom menu text">
      Copy
    </message>
    <message name="IDS_BACKUP_WALLET_BANNER_TEXT" desc="Brave Wallet backup banner text">
      Back up your crypto wallet
    </message>
    <message name="IDS_BUY_SWAP_TEXT" desc="Brave Wallet buy bottomsheet text">
      Buy crypto with credit or debit card.
    </message>
    <message name="IDS_SEND_SWAP_TEXT" desc="Brave Wallet send bottomsheet text">
      Send crypto or transfer from one account to another.
    </message>
    <message name="IDS_SWAP_TEXT" desc="Brave Wallet swap bottomsheet text">
      Swap crypto assets with Brave DEX aggregator.
    </message>
    <message name="IDS_SECURE_YOUR_CRYPTO" desc="Brave Wallet onboarding text">
      Secure your crypto with a password
    </message>
    <message name="IDS_ENTER_PASSWORD" desc="Brave wallet password hint text">
      Enter Password
    </message>
    <message name="IDS_RETYPE_PASSWORD" desc="Brave wallet password hint text">
      Verify password
    </message>
    <message name="IDS_PASSWORD_ERROR" desc="Brave Wallet password error text">
      Passwords must be at least 7 characters, and contain at least one letter, one number, and one special character.
    </message>
    <message name="IDS_RETYPE_PASSWORD_ERROR" desc="Brave Wallet password error text">
      Verified password did not match
    </message>
    <message name="IDS_LIVE" desc="Brave Wallet graph duration text">
      1H
    </message>
    <message name="IDS_DAY_1" desc="Brave Wallet graph duration text">
      1D
    </message>
    <message name="IDS_WEEK_1" desc="Brave Wallet graph duration text">
      1W
    </message>
    <message name="IDS_MONTH_1" desc="Brave Wallet graph duration text">
      1M
    </message>
    <message name="IDS_MONTH_3" desc="Brave Wallet graph duration text">
      3M
    </message>
    <message name="IDS_YEAR_1" desc="Brave Wallet graph duration text">
      1Y
    </message>
    <message name="IDS_ALL" desc="Brave Wallet graph duration text">
      ALL
    </message>
    <!-- <message name="IDS_ALL_SET" desc="Brave Wallet onboarding text">
      All set!
    </message>
    <message name="IDS_ADD_ACCOUNT_DIALOG_TEXT" desc="Brave Wallet onboarding text">
      Buy, trade, or hold crypto. If you have an existing crypto account you may add it now.
    </message> -->
    <message name="IDS_NEW_ACCOUNT_PREFIX" desc="Brave Wallet new account default name prefix">
      Account <ph name="ACCOUNT_NUMBER">%1$s<ex>2</ex></ph>
    </message>
    <message name="IDS_ADD_ACCOUNT" desc="Brave Wallet account dialog button text">
      Add account
    </message>
    <message name="IDS_UPDATE_ACCOUNT" desc="Brave Wallet account dialog button text">
      Update account
    </message>
    <message name="IDS_RECOVERY_PHRASE_ITEM_TEXT" desc="Brave Wallet onboarding text">
      <ph name="NUMBER">%1$s</ph>. <ph name="RECOVERY_PHRASE">%2$s</ph>
    </message>
    <message name="IDS_ENABLE_FINGERPRINT_UNLOCK" desc="Brave Wallet onboarding text">
      Enable fingerprint unlock?
    </message>
    <message name="IDS_ENABLE_FINGERPRINT_TEXT" desc="Brave Wallet onboarding text">
      Enable biometrics to quickly unlock your wallet without entering your password.
    </message>
    <message name="IDS_FINGERPRINT_UNLOCK" desc="Brave Wallet fingerprint unlock">
      Fingerprint unlock
    </message>
    <message name="IDS_USE_FINGERPRINT_TEXT" desc="Brave Wallet fingerprint unlock">
      Use biometrics to quickly unlock your wallet without entering your password.
    </message>
    <message name="IDS_MENU_BRAVE_WALLET" desc="Brave Wallet menu item text">
      Wallet (beta)
    </message>
    <message name="IDS_RESTORE_CRYPTO_TEXT" desc="Brave Wallet onboarding text">
      Enter your recovery phrase to restore your Brave Wallet crypto account.
    </message>
    <message name="IDS_RESTORE_CRYPTO_ACCOUNT" desc="Brave Wallet onboarding text">
      Restore crypto account
    </message>
    <message name="IDS_SHOW_RECOVERY_PHRASE" desc="Brave Wallet onboarding text">
      Show recovery phrase
    </message>
    <message name="IDS_ENTER_RECOVERY_PHRASE" desc="Brave Wallet onboarding text">
      Enter your recovery phrase
    </message>
    <message name="IDS_VERIFY_RECOVERY_PHRASE" desc="Brave Wallet onboarding text">
      Verify recovery phrase
    </message>
    <message name="IDS_VERIFY_RECOVERY_PHRASE_TEXT" desc="Brave Wallet onboarding text">
      Select the words in your recovery phrase in their correct order.
    </message>
    <message name="IDS_VERIFY" desc="Brave Wallet onboarding text">
      Verify
    </message>
    <message name="IDS_RESTORE" desc="Brave Wallet onboarding text">
      Restore
    </message>
    <message name="IDS_UNLOCK" desc="Brave Wallet onboarding text">
      Unlock
    </message>
    <message name="IDS_PASSWORD" desc="Brave Wallet onboarding text">
      Password
    </message>
    <message name="IDS_UNLOCK_WALLET_TITLE" desc="Brave Wallet onboarding text">
      Enter password to unlock wallet
    </message>
    <message name="IDS_PASSWORD_TEXT" desc="Brave Wallet onboarding text">
      Passwords must be at least 7 characters, and contain at least one letter, one number, and one special character.
    </message>
    <message name="IDS_BRAVE_SAFE_BROWSING_NO_PROTECTION_SUMMARY" desc="Summary for Safe Browsing no protection mode.">
      Does not protect you against dangerous websites, downloads, and extensions.
    </message>
    <message name="IDS_PHRASES_DID_NOT_MATCH" desc="Brave Wallet text">
      Phrases did not match. Please try again.
    </message>
    <message name="IDS_ACCOUNT_RECOVERY_FAILED" desc="Brave Wallet text">
      Account recovery failed. Please try again.
    </message>
    <message name="IDS_MAINNET" desc="Brave Wallet network selection button text(network name)" translateable="false">
      Ethereum Mainnet
    </message>
    <message name="IDS_RINKEBY" desc="Brave Wallet network selection button text(network name)" translateable="false">
      Rinkeby Test Network
    </message>
    <message name="IDS_ROPSTEN" desc="Brave Wallet network selection button text(network name)" translateable="false">
      Ropsten Test Network
    </message>
    <message name="IDS_GOERLI" desc="Brave Wallet network selection button text(network name)" translateable="false">
      Goerli Test Network
    </message>
    <message name="IDS_KOVAN" desc="Brave Wallet network selection button text(network name)" translateable="false">
      Kovan Test Network
    </message>
    <message name="IDS_LOCALHOST" desc="Brave Wallet network selection button text(network name)" translateable="false">
      Localhost
    </message>
    <message name="IDS_MAINNET_SHORT" desc="Brave Wallet network selection button text(network name short)" translateable="false">
      Mainnet
    </message>
    <message name="IDS_RINKEBY_SHORT" desc="Brave Wallet network selection button text(network name short)" translateable="false">
      Rinkeby
    </message>
    <message name="IDS_ROPSTEN_SHORT" desc="Brave Wallet network selection button text(network name short)" translateable="false">
      Ropsten
    </message>
    <message name="IDS_GOERLI_SHORT" desc="Brave Wallet network selection button text(network name short)" translateable="false">
      Goerli
    </message>
    <message name="IDS_KOVAN_SHORT" desc="Brave Wallet network selection button text(network name short)" translateable="false">
      Kovan
    </message>
    <message name="IDS_MARKET_PRICE_IN" desc="Brave Wallet buy-send-swap section text">
      Market Price in <ph name="ASSET">%1$s<ex>ETH</ex></ph>
    </message>
    <!-- <message name="IDS_PRICE_IN" desc="Brave Wallet buy-send-swap section text">
      Price in ETH
    </message> -->
    <message name="IDS_FROM" desc="Brave Wallet buy-send-swap section text">
      From
    </message>
    <message name="IDS_BUY_WALLET" desc="Brave Wallet buy-send-swap section text for Buy">
      Buy
    </message>
    <message name="IDS_PERCENTAGE_25" desc="Brave Wallet buy-send-swap section text">
      25%
    </message>
    <message name="IDS_PERCENTAGE_50" desc="Brave Wallet buy-send-swap section text">
      50%
    </message>
    <message name="IDS_PERCENTAGE_75" desc="Brave Wallet buy-send-swap section text">
      75%
    </message>
    <message name="IDS_TO_ESTIMATE" desc="Brave Wallet buy-send-swap section text">
      To (estimate)
    </message>
    <message name="IDS_TO_ADDRESS" desc="Brave Wallet buy-send-swap section text. Send To address">
      To
    </message>
    <message name="IDS_TO_ADDRESS_EDIT" desc="Brave Wallet buy-send-swap section for address(hint)">
      Address or URL
    </message>
    <!-- <message name="IDS_LIMIT" desc="Brave Wallet buy-send-swap section text">
      Limit
    </message>
    <message name="IDS_MARKET" desc="Brave Wallet buy-send-swap section text">
      Market
    </message> -->
    <message name="IDS_SLIPPING_TOLERANCE" desc="Brave Wallet buy-send-swap section text">
      Slippage tolerance
    </message>
    <!-- <message name="IDS_EXPIRES_IN" desc="Brave Wallet buy-send-swap section text">
      Expires in
    </message> -->
    <message name="IDS_ACCOUNTS" desc="Brave Wallet section text">
      Accounts
    </message>
    <message name="IDS_TRANSACTIONS" desc="Brave Wallet section text">
      Transactions
    </message>
    <message name="IDS_TREND_1H_TEXT" desc="Brave Wallet assets 1 hour trend text">
      1 Hour
    </message>
    <message name="IDS_TREND_1D_TEXT" desc="Brave Wallet assets 1 day trend text">
      1 Day
    </message>
    <message name="IDS_TREND_1W_TEXT" desc="Brave Wallet assets 1 week trend text">
      1 Week
    </message>
    <message name="IDS_TREND_1M_TEXT" desc="Brave Wallet assets 1 month trend text">
      1 Month
    </message>
    <message name="IDS_TREND_3M_TEXT" desc="Brave Wallet assets 3 months trend text">
      3 Months
    </message>
    <message name="IDS_TREND_1Y_TEXT" desc="Brave Wallet assets 1 year trend text">
      1 Year
    </message>
    <message name="IDS_TREND_ALL_TEXT" desc="Brave Wallet assets all time trend text">
      All time
    </message>
    <!-- Stats -->
    <message name="IDS_BRAVE_STATS_USAGE_PING_TITLE" desc="Description that shows in settings for toggling stats usage pings">
      Automatically send daily usage ping to Brave
    </message>
    <message name="IDS_BRAVE_STATS_USAGE_PING_SUMMARY" desc="Description that shows under main toggle setting for usage pings">
      This anonymous, private ping lets Brave estimate active users.
    </message>
    <message name="IDS_BACKUP" desc="Brave wallet accounts text">
      Backup
    </message>
    <message name="IDS_PRIMARY_CRYPTO_ACCOUNTS" desc="Brave wallet accounts text">
      Primary Crypto Accounts
    </message>
    <message name="IDS_SECONDARY_ACCOUNTS" desc="Brave wallet accounts text">
      Secondary Accounts
    </message>
    <message name="IDS_SECONDARY_ACCOUNTS_TEXT" desc="Brave wallet accounts text">
      These accounts can be used with web 3 DApps, and can be shown in your portfolio. However, note that secondary accounts cannot be restored via recovery phrase from your primary account backup.
    </message>
    <message name="IDS_ACCOUNT_NAME" desc="Brave wallet accounts text">
      Account Name
    </message>
    <message name="IDS_ACCOUNT_NAME_TEXT" desc="Brave wallet accounts text">
      You can create a secondary account by importing your private key.
    </message>
    <message name="IDS_IMPORT_ACCOUNT_TEXT" desc="Brave wallet accounts text">
      Enter, paste, or import your private key string file or JSON.
    </message>
    <message name="IDS_IMPORT_TEXT" desc="Brave wallet accounts text">
      Import...
    </message>
    <message name="IDS_ASSETS" desc="Brave wallet accounts text">
      Assets
    </message>
    <message name="IDS_DETAILS" desc="Brave wallet accounts text">
      Details
    </message>
    <message name="IDS_ACCOUNT_DETAILS" desc="Brave wallet accounts text">
      Account Details
    </message>
    <message name="IDS_EDIT_VISIBLE_ASSETS" desc="Brave wallet edit assets button name">
      Edit visible assets
    </message>
    <message name="IDS_SAVE_ACCOUNT_WATCHLIST" desc="Brave wallet save a watchlist assets button name">
      Save account watchlist
    </message>
    <message name="IDS_SEARCH_TOKENS" desc="Brave wallet search tokens control hint">
      Search tokens
    </message>
    <message name="IDS_CRYPTO_WALLET_BALANCE" desc="Brave crypto wallet balance">
      Balance:
    </message>
    <message name="IDS_WALLET_TEST_FAUCET_TITLE" desc="Title for test faucet block">
      Test faucet
    </message>
    <message name="IDS_WALLET_TEST_FAUCET_BUTTON_TEXT" desc="Test faucet button text">
      Get Ether
    </message>
    <message name="IDS_WALLET_TEST_FAUCET_SECOND_TEXT" desc="Test faucet secondary text">
      Get Ether from a faucet for <ph name="NETWORK">%1$s<ex>Ropsten</ex></ph> Test Network
    </message>
    <message name="IDS_WALLET_BUY_MAINNET_BUTTON_TEXT" desc="Buy button on main net text">
      Continue to Wyre
    </message>
    <message name="IDS_BRAVE_UI_BRAVE_WALLET" desc="Title for Brave Wallet Settings. [CHAR-LIMIT=27]">
      Brave Wallet
    </message>
    <message name="IDS_BRAVE_WALLET_TOOLBAR_LOCK" desc="Title for brave wallet toolbar lock option.">
      Lock
    </message>
    <message name="IDS_BRAVE_WALLET_SETTINGS_PRIVACY_SECTION" desc="Title for privacy sectio of Brave Wallet Settings. [CHAR-LIMIT=27]">
      Privacy
    </message>
    <message name="IDS_BRAVE_WALLET_SETTINGS_AUTOLOCK_OPTION" desc="Title for brave wallet automatically lock.">
      Automatically lock Brave Wallet
    </message>
    <message name="IDS_BRAVE_WALLET_SETTINGS_AUTOLOCK_HOW_MANY_MINUTES" desc="Brave wallet autolock dialog text">
      The number of minutes to wait until the Brave Wallet is automatically locked
    </message>
    <message name="IDS_BRAVE_WALLET_RESET_SETTINGS_OPTION" desc="Title for preference to reset Brave Wallet.">
      Reset Brave Wallet
    </message>
    <message name="IDS_BRAVE_WALLET_RESET_SETTINGS_CONFIRMATION" desc="Confirmation for Brave Wallet reset.">
      Are you sure you want to reset your wallet? If your wallet is not backed up, resetting will cause you to lose all account data (including any associated funds). Type "<ph name="CONFIRMATION_PHRASE">%1$s<ex>Yes</ex></ph>" to confirm.
    </message>
    <message name="IDS_BRAVE_WALLET_RESET_SETTINGS_CONFIRMATION_PHRASE" desc="The phrase users should type to reset Brave Wallet">
      Yes
    </message>
    <message name="IDS_BRAVE_WALLET_CONFIRM_TEXT" desc="Text for Brave Wallet confirm button text.">
      Confirm
    </message>
    <message name="IDS_TIME_LONG_MINS" desc="Use an unabbreviated word for minute(s). [ICU Syntax]">
      {MINUTES, plural, =1 {# minute} other {# minutes}}
    </message>
    <message name="IDS_BRAVE_FIREWALL_VPN" desc="VPN title text">
      Brave Firewall + VPN
    </message>
    <message name="IDS_VPN_SETTINGS_CALLOUT_TEXT" desc="Vpn settings callout text">
        Upgrade to a VPN to protect your connection and block invasive trackers everywhere.
    </message>
    <message name="IDS_ENABLE" desc="VPN callout text">
      Enable
    </message>
    <message name="IDS_ENABLED" desc="VPN settings toggle text">
      Enabled
    </message>
    <message name="IDS_POWERED_BY" desc="VPN text">
      Powered by
    </message>
    <message name="IDS_VPN_MODAL_TEXT_1" desc="VPN modal text">
      Block ads &amp; trackers across all apps
    </message>
    <message name="IDS_VPN_MODAL_TEXT_2" desc="VPN modal text">
      Secures all connections
    </message>
    <message name="IDS_VPN_MODAL_TEXT_3" desc="VPN modal text">
      Fast and unlimited up to 100 Mbps
    </message>
    <message name="IDS_VPN_MODAL_TEXT_4" desc="VPN modal text">
      24/7 support
    </message>
    <message name="IDS_BLOCK_ADS" desc="Brave VPN plan text">
      Blocks unwanted network connections
    </message>
    <message name="IDS_ACROSS_ALL_APPS" desc="Brave VPN plan text">
      Choose your geo/country location
    </message>
    <message name="IDS_KEEP_YOUR_IP_ADDRESS" desc="Brave VPN plan text">
      Keeps you anonymous online
    </message>
    <message name="IDS_SUPPORTS_SPEED" desc="Brave VPN plan text">
      Supports speeds of up to 100 Mbps
    </message>
    <message name="IDS_USE_IKEV2" desc="Brave VPN plan text">
      Uses IKEv2 secure encrypted VPN tunnel
    </message>
    <message name="IDS_NEVER_SHARE_INFO" desc="Brave VPN plan text">
      We never share or sell your info
    </message>
    <message name="IDS_TRIAL_TEXT" desc="Brave VPN plan text">
      All plans include a free 7-day trial!
    </message>
    <message name="IDS_MONTHLY_SUBSCRIPTION" desc="Brave VPN plan text">
      Monthly subscription
    </message>
    <message name="IDS_YEARLY_SUBSCRIPTION" desc="Brave VPN plan text">
      Yearly subscription
    </message>
    <message name="IDS_RENEWS_MONTHLY" desc="Brave VPN plan text">
      Renews monthly
    </message>
    <message name="IDS_MONTHLY_SUBSCRIPTION_AMOUNT" desc="Brave VPN plan text">
      <ph name="MONTHLY_AMOUNT">%1$s</ph> / mo.
    </message>
    <message name="IDS_ONE_YEAR" desc="Brave VPN plan text">
      One Year
    </message>
    <message name="IDS_RENEW_MONTHLY_SAVE" desc="Brave VPN plan text">
      Renew annually save 16%
    </message>
    <message name="IDS_YEARLY_SUBSCRIPTION_AMOUNT" desc="Brave VPN plan text">
      <ph name="YEARLY_AMOUNT">%1$s</ph> / yr.
    </message>
    <message name="IDS_YEAR_SUBSCRIPTION_OLD_AMOUNT" desc="Brave VPN plan text">
      &#36;119.88
    </message>
    <message name="IDS_BRAVE_VPN_RENEWAL_TEXT" desc="Brave VPN plan text">
      Try free for 7 days. After 7 days, you will be charged the plan price. All subscriptions are auto-renewed but can be cancelled before renewal.
    </message>
    <message name="IDS_TRY_FOR_FREE" desc="Brave VPN plan text">
      Try for FREE
    </message>
    <message name="IDS_INSTALL_VPN" desc="Brave VPN plan text">
      Install VPN
    </message>
    <message name="IDS_INSTALL_VPN_PROFILE" desc="Brave VPN plan text">
      Install VPN Profile
    </message>
    <message name="IDS_BRAVE_VPN_PROFILE_TITLE" desc="Brave VPN plan text">
      Brave will now install a VPN profile.
    </message>
    <message name="IDS_BRAVE_VPN_PROFILE_TEXT" desc="Brave VPN plan text">
      This profile allows the VPN to automatically connect and secure traffic across your device — in every app, all the time. This VPN connection will be encrypted and routed through Guardian's intelligent firewall to block ads and trackers.
    </message>
    <message name="IDS_CONTACT_SUPPORT_VPN" desc = "Brave VPN profile text">
      Contact Technical Support
    </message>
    <message name="IDS_VPN_IS_ENABLED" desc="Brave VPN profile text">
      VPN is now enabled
    </message>
    <message name="IDS_SOME_CONTEXT" desc="Brave VPN profile text">
      Some context...
    </message>
    <message name="IDS_SOME_CONTEXT_TEXT" desc="Brave VPN profile text">
      Your previous VPN connection was disconnected. To reconnect to VPN, you'll need to accept the connection request.

If you don't accept this request, VPN will not reconnect and your internet connection will not be secured.
    </message>
    <message name="IDS_ACCEPT_CONNECTION_REQUEST" desc="Brave VPN profile text">
      Accept connection request
    </message>
    <message name="IDS_VPN_PROFILE_CREATION_FAILED" desc="Brave VPN profile text">
      Vpn profile creation failed. Please try again.
    </message>
    <message name="IDS_PURCHASE_TOKEN_VERIFICATION_FAILED" desc="Brave VPN profile text">
      Purchase Token verification failed. Please try again.
    </message>
    <message name="IDS_BRAVE_VPN_NOTIFICATION_MESSAGE" desc="Brave VPN notification message">
      VPN is running in the background
    </message>
    <message name="IDS_SUBSCRIPTION" desc="Brave VPN settings section title">
      Subscription
    </message>
    <message name="IDS_STATUS" desc="Brave VPN settings section text">
      Status
    </message>
    <message name="IDS_EXPIRES" desc="Brave VPN settings section text">
      Expires
    </message>
    <message name="IDS_MANAGE_SUBSCRIPTION" desc="Brave VPN settings section text">
      Manage Subscription
    </message>
    <message name="IDS_SERVER" desc="Brave VPN settings section title">
      Server
    </message>
    <message name="IDS_HOST" desc="Brave VPN settings section text">
      Host
    </message>
    <message name="IDS_CHANGE_LOCATION" desc="Brave VPN settings section text">
      Location
    </message>
    <message name="IDS_RESET_CONFIGURATION" desc="Brave VPN settings section text">
      Reset Configuration
    </message>
    <message name="IDS_SUPPORT" desc="Brave VPN settings section text">
      Support
    </message>
    <message name="IDS_CONTACT_TECHNICAL_SUPPORT" desc="Brave VPN settings section text">
      Contact Technical Support
    </message>
    <message name="IDS_VPN_SUPPORT" desc="Brave VPN settings section text">
      VPN Support
    </message>
    <message name="IDS_VPN_PROFILE_IS_NOT_CREATED" desc="Brave VPN profile error text">
      Vpn profile is not created. Creating a new profile.
    </message>
    <message name="IDS_FAIL_TO_GET_SERVER_LOCATIONS" desc="Brave VPN error text">
      Fail to get server location. Please try again later.
    </message>
    <message name="IDS_VPN_HOSTNAME" desc="Brave Vpn support text">
      VPN Hostname
    </message>
    <message name="IDS_SUBSCRIPTION_TYPE" desc="Brave Vpn support text">
      Subscription Type
    </message>
    <message name="IDS_APP_VERSION" desc="Brave Vpn support text">
      App Version
    </message>
    <message name="IDS_APP_RECEIPT" desc="Brave Vpn support text">
      App Receipt
    </message>
    <message name="IDS_TIMEZONE" desc="Brave Vpn support text">
      Timezone
    </message>
    <message name="IDS_NETWORK_TYPE" desc="Brave Vpn support text">
      Network Type
    </message>
    <message name="IDS_CELLULAR_CARRIER" desc="Brave Vpn support text">
      Cellular Carrier
    </message>
    <message name="IDS_CONTINUE_TO_EMAIL" desc="Brave Vpn support text">
      Continue to Email
    </message>
    <message name="IDS_VPN_SUPPORT_TEXT" desc="Brave Vpn support text">
      Support provided  with the help of the Guardian team.\n\nPlease select the information you're comfortable sharing with us.\n\nThe more information you initially share with us the easier it will be for our support staff to help you resolve your
    </message>
    <message name="IDS_AUTOMATIC_SERVER_SELECTION_TEXT" desc="Vpn server selection text">
      A server region most proximate to you willl be automatically selected, based on your system timezone. This is recommended in order to ensure fast internet speeds.
    </message>
    <message name="IDS_OTHER_ISSUES" desc="Brave Vpn support text">
      Other Issues
    </message>
    <message name="IDS_CANNOT_CONNECT_TO_VPN" desc="Brave Vpn support text">
      Cannot connect to the VPN (Other error)
    </message>
    <message name="IDS_NO_INTERNET" desc="Brave Vpn support text">
      No internet when connected
    </message>
    <message name="IDS_SLOW_CONNECTION" desc="Brave Vpn support text">
      Slow connection
    </message>
    <message name="IDS_WEBSITE_DOESNT_WORK" desc="Brave Vpn support text">
      Website doesn't work
    </message>
    <message name="IDS_OTHER" desc="Brave Vpn support text">
      Other
    </message>
    <message name="IDS_RESET_VPN_CONFIG_DIALOG_TITLE" desc="Brave Vpn reset configuration dialog title">
      Reset VPN configuration
    </message>
    <message name="IDS_RESET_VPN_CONFIG_DIALOG_MESSAGE" desc="Brave Vpn reset configuration dialog message">
      Are you sure you want to reset vpn configuration?
    </message>
    <message name="IDS_AUTOMATIC" desc="Brave Vpn default server location text">
      Automatic
    </message>
    <message name="IDS_VPN_CONNECT_TEXT" desc="Brave Vpn loading text">
      Connecting to your server. Should only take a moment...
    </message>
    <message name="IDS_VPN_DISCONNECT_TEXT" desc="Brave Vpn loading text">
      Disconnecting from your server. Should only take a moment...
    </message>
    <message name="IDS_SUBSCRIPTION_CONSUMED" desc="Brave Vpn in app purchase message">
      Subscription successfully consumed
    </message>
    <message name="IDS_FAIL_TO_AKNOWLEDGE" desc="Brave Vpn in app purchase message">
      Failed to acknowledge purchase :
    </message>
    <message name="IDS_ALREADY_SUBSCRIBED" desc="Brave Vpn in app purchase message">
      You are already subscribed to the subscription. Try restoring the subscription.
    </message>
    <message name="IDS_ERROR_CAUSED_BY_USER" desc="Brave Vpn in app purchase message">
      ERROR!!\nCaused by a user cancelling the purchase flow.
    </message>
    <message name="IDS_PURCHASED_FAILED" desc="Brave Vpn in app purchase message">
      ERROR!!\nPurchased failed..
    </message>
    <message name="IDS_REJECT" desc="Brave crypto wallet button reject">
      Reject
    </message>
    <message name="IDS_APPROVE" desc="Brave crypto wallet button approve">
      Approve
    </message>
    <message name="IDS_GAS_FEE" desc="Brave crypto wallet gas fee information">
      Gas Fee
    </message>
    <message name="IDS_TOTAL" desc="Brave crypto wallet total amount for a transaction">
      Total
    </message>
    <message name="IDS_AMOUNT_PLUS_GAS" desc="Brave crypto wallet total amount plus gas cost for a transaction">
      Amount + Gas
    </message>
    <message name="IDS_TRANSACTION" desc="Brave crypto wallet transaction title">
      Transaction
    </message>
    <message name="IDS_TRANSACTION_DETAILS" desc="Brave crypto wallet transaction details section">
      Details
    </message>
    <message name="IDS_PORTFOLIO" desc="Brave crypto wallet section Portfolio">
      Portfolio
    </message>
    <!-- <message name="IDS_APPS" desc="Brave crypto wallet section Apps">
      Apps
    </message> -->
    <message name="IDS_CRYPTO_WALLET_FROM_TO" desc="From address -> to address" translateable="false">
      <ph name="FROM">%1$s<ex>0xabcd...</ex></ph> -> <ph name="TO">%2$s<ex>0xabcd...</ex></ph>
    </message>
    <message name="IDS_CRYPTO_WALLET_AMOUNT_ASSET" desc="Amount Asset" translateable="false">
      <ph name="AMOUNT">%1$s<ex>0.0001</ex></ph> <ph name="ASSET">%2$s<ex>ETH</ex></ph>
    </message>
    <message name="IDS_CRYPTO_WALLET_AMOUNT_FIAT" desc="$amount_fiat" translateable="false">
      $<ph name="AMOUNT">%1$s<ex>3.08</ex></ph>
    </message>
    <message name="IDS_CRYPTO_WALLET_GAS_FEE_AMOUNT" desc="Gas fee ETH" translateable="false">
      <ph name="AMOUNT">%1$s<ex>0.0000015</ex></ph> ETH
    </message>
    <message name="IDS_CRYPTO_WALLET_TOTAL_AMOUNT" desc="amount asset + amount gas fee" translateable="false">
      <ph name="AMOUNT">%1$s<ex>0.0015</ex></ph> <ph name="ASSET">%2$s<ex>ETH</ex></ph> + <ph name="GAS_FEE">%3$s<ex>0.00000015</ex></ph> ETH
    </message>
    <message name="IDS_GAS_PRICE" desc="Brave crypto wallet gas limit edit box">
      Gas Price (Gwei)
    </message>
    <message name="IDS_GAS_LIMIT" desc="Brave crypto wallet gas limit edit box">
      Gas Limit
    </message>
    <message name="IDS_DISABLE_SHARING_HUB" desc="Menu item for disabling sharing hub.">
      Disable Sharing Hub
    </message>
    <message name="IDS_EDIT" desc="Brave wallet accounts text">
      Edit
    </message>
    <message name="IDS_UPDATE" desc="Brave wallet accounts text">
      Update
    </message>
    <message name="IDS_ACCOUNT_UPDATE_FAILED" desc="Brave Wallet account update error text">
      Account update failed.
    </message>
    <message name="IDS_ACCOUNT_NAME_EMPTY_ERROR" desc="Brave Wallet empty account error text">
      Account name can't be empty.
    </message>
    <message name="IDS_INCORRECT_PASSWORD_ERROR" desc="Brave Wallet incorrect password error text">
      Incorrect password
    </message>
    <message name="IDS_CHOOSE_A_FILE" desc="Brave wallet accounts text">
      Choose a file
    </message>
    <message name="IDS_WEBSITE_SETTINGS_CATEGORY_COOKIE_BLOCK_THIRD_PARTY_PRIVATE_TITLE" desc="Text used to explain the block third-party cookies in Private option in settings">
      Block third-party cookies in Private
    </message>
    <message name="IDS_CRYPTO_WALLET_TOLERANCE_05" desc="Slippage tolerance %" translateable="false">
      0.5%
    </message>
    <message name="IDS_CRYPTO_WALLET_TOLERANCE_1" desc="Slippage tolerance %" translateable="false">
      1%
    </message>
    <message name="IDS_CRYPTO_WALLET_TOLERANCE_2" desc="Slippage tolerance %" translateable="false">
      2%
    </message>
    <message name="IDS_CRYPTO_WALLET_TOLERANCE_PERCENTAGE_HINT" desc="Slippage tolerance %" translateable="false">
      %
    </message>
    <message name="IDS_CRYPTO_WALLET_TOLERANCE_PERCENTAGE" desc="Slippage tolerance %" translateable="false">
      <ph name="PERCENT">%1$s<ex>1</ex></ph>%%
    </message>
    <message name="IDS_CRYPTO_WALLET_ERROR_INSUFFICIENT_BALANCE" desc="Error on crypto wallets">
      Insufficient balance
    </message>
    <message name="IDS_CRYPTO_WALLET_ERROR_INSUFFICIENT_GAS" desc="Error on crypto wallets">
      Insufficient funds for gas
    </message>
    <message name="IDS_CRYPTO_WALLET_ERROR_INSUFFICIENT_LIQUIDITY" desc="Error on crypto wallets">
      Insufficient liquidity
    </message>
    <message name="IDS_CRYPTO_WALLET_ERROR_UNKNOWN_ERROR" desc="Error on crypto wallets">
      Unknown error
    </message>
    <message name="IDS_PRIVATE_KEY" desc="Wallet account private key text">
      Private Key
    </message>
    <message name="IDS_SHOW_PRIVATE_KEY" desc="Wallet account private key text">
      Show Private Key
    </message>
    <message name="IDS_HIDE_PRIVATE_KEY" desc="Wallet account private key text">
      Hide Private Key
    </message>
    <message name="IDS_PRIVATE_KEY_WARNING_TEXT" desc="Wallet account private key warning text">
      Warning: Never disclose this key. Anyone with this private key can steal any assets held in your account.
    </message>
    <message name="IDS_ACTIVATE_ERC20" desc="A button to activate an ERC20 token">
      Activate <ph name="TOKEN">%1$s<ex>BAT</ex></ph>
    </message>
    <message name="IDS_WALLET_DETAILS_FUNCTION_TYPE" desc="Brave wallet function type">
      FUNCTION TYPE: <ph name="FTYPE">%1$s<ex>ERC20Transfer</ex></ph>
    </message>
    <message name="IDS_WALLET_DETAILS_NO_DATA" desc="Brave wallet no data to show">
      No data
    </message>
    <message name="IDS_WALLET_DETAILS_FUNCTION_TYPE_OTHER" desc="Brave wallet function type other">
      Other
    </message>
    <message name="IDS_WALLET_DETAILS_FUNCTION_TYPE_ERC20TRANSFER" desc="Brave wallet function type ERC20Transfer" translateable="false">
      ERC20Transfer
    </message>
    <message name="IDS_WALLET_DETAILS_FUNCTION_TYPE_ERC721TRANSFER" desc="Brave wallet function type ERC721Transfer" translateable="false">
      ERC721Transfer
    </message>
    <message name="IDS_WALLET_DETAILS_FUNCTION_TYPE_ERC20APPROVE" desc="Brave wallet function type ERC20Approve" translateable="false">
      ERC20Approve
    </message>
    <message name="IDS_WALLET_TX_INFO_SENT" desc="Brave wallet sent assets tx history">
      <ph name="ACCOUNT_NAME">%1$s<ex>Account1</ex></ph> sent <ph name="CRYPTO_VALUE">%2$s<ex>0.0444</ex></ph> <ph name="ASSET">%3$s<ex>ETH</ex></ph> ($<ph name="FIAT_VALUE">%4$s<ex>10.00</ex></ph>) - <ph name="DATE">%5$s<ex>2021-11-12 08:38pm</ex></ph>
    </message>
    <message name="IDS_WALLET_TX_INFO_APPROVED" desc="Brave wallet approved assets tx history">
      <ph name="ACCOUNT_NAME">%1$s<ex>Account1</ex></ph> approved <ph name="ASSET">%2$s<ex>BAT</ex></ph> - <ph name="DATE">%3$s<ex>2021-11-12 08:38pm</ex></ph>
    </message>
    <message name="IDS_WALLET_TX_INFO_APPROVED_UNLIMITED" desc="Brave wallet approved unlimited assets tx history">
      Approved Unlimited <ph name="ASSET">%1$s<ex>ETH</ex></ph> - <ph name="PROXY">%2$s<ex>0x Exchange Proxy</ex></ph>
    </message>
    <message name="IDS_WALLET_TX_INFO_SWAP" desc="Brave wallet swap assets tx history">
      <ph name="ACCOUNT_NAME">%1$s<ex>Account1</ex></ph> swap - <ph name="DATE">%2$s<ex>2021-11-12 08:38pm</ex></ph>
    </message>
    <message name="IDS_WALLET_TX_STATUS_UNAPPROVED" desc="Brave wallet tx status is unapproved">
      Unapproved
    </message>
    <message name="IDS_WALLET_TX_STATUS_APPROVED" desc="Brave wallet tx status is approved">
      Approved
    </message>
    <message name="IDS_WALLET_TX_STATUS_REJECTED" desc="Brave wallet tx status is rejected">
      Rejected
    </message>
    <message name="IDS_WALLET_TX_STATUS_SUBMITTED" desc="Brave wallet tx status is submitted">
      Submitted
    </message>
    <message name="IDS_WALLET_TX_STATUS_CONFIRMED" desc="Brave wallet tx status is confirmed">
      Confirmed
    </message>
    <message name="IDS_WALLET_TX_STATUS_ERROR" desc="Brave wallet tx status is error">
      Error
    </message>
    <message name="IDS_WALLET_TX_FEE" desc="Brave wallet tx fee">
      Fee: <ph name="VALUE">%1$s<ex>0.000123</ex></ph> ETH ($<ph name="FIAT_VALUE">%2$s<ex>101.22</ex></ph>)
    </message>
    <message name="IDS_DORMANT_USERS_ENGAGEMENT_NOTIFICATION_TEXT_1" desc="Dormant users engagement notification text">
      Are you using the fastest web browser?
    </message>
    <message name="IDS_DORMANT_USERS_ENGAGEMENT_NOTIFICATION_BODY_1" desc="Dormant users engagement notification body">
      3x faster internet is already on your phone. Use Brave for all your web browsing.
    </message>
    <message name="IDS_DORMANT_USERS_ENGAGEMENT_TEXT_1" desc="Dormant users engagement text">
      Brave = 3x faster web browsing
    </message>
    <message name="IDS_DORMANT_USERS_ENGAGEMENT_NOTIFICATION_TEXT_2" desc="Dormant users engagement notification text">
      Get more battery life on every charge
    </message>
    <message name="IDS_DORMANT_USERS_ENGAGEMENT_NOTIFICATION_BODY_2" desc="Dormant users engagement notification body">
      Battery savings is just a step away. Use Brave for all your web browsing.
    </message>
    <message name="IDS_DORMANT_USERS_ENGAGEMENT_TEXT_2" desc="Dormant users engagement text">
      Brave = more life on every charge
    </message>
    <message name="IDS_DORMANT_USERS_ENGAGEMENT_NOTIFICATION_TEXT_3" desc="Dormant users engagement notification text">
      Top up your mobile data less often
    </message>
    <message name="IDS_DORMANT_USERS_ENGAGEMENT_NOTIFICATION_BODY_3" desc="Dormant users engagement notification body">
      Fewer ads = less data on every page you load. Use Brave for all your web browsing.
    </message>
    <message name="IDS_DORMANT_USERS_ENGAGEMENT_TEXT_3" desc="Dormant users engagement text">
      Brave = less mobile data on every page
    </message>
    <message name="IDS_BETTER_PRIVACY" desc="Dormant users engagement bullet text">
      &#8226; Better privacy
    </message>
    <message name="IDS_NO_ANNOYING_ADS" desc="Dormant users engagement bullet text">
      &#8226; No annoying ads
    </message>
    <message name="IDS_WALLET_EDIT_GAS_TITLE" desc="Brave wallet edit gas dialog title">
      Edit gas
    </message>
    <message name="IDS_WALLET_MAX_PRIORITY_FEE_TITLE" desc="Brave wallet max priority fee dialog title">
      Max Priority Fee
    </message>
    <message name="IDS_WALLET_MAX_PRIORITY_FEE_MSG" desc="Brave wallet msg that appears on max priority fee dialog">
      While not a guarantee, miners will likely prioritize your transaction if you pay a higher fee.
    </message>
    <message name="IDS_WALLET_MAX_PRIORITY_FEE_LOW" desc="Brave wallet msg that appears on max priority fee dialog">
      Low
    </message>
    <message name="IDS_WALLET_MAX_PRIORITY_FEE_OPTIMAL" desc="Brave wallet msg that appears on max priority fee dialog">
      Optimal
    </message>
    <message name="IDS_WALLET_MAX_PRIORITY_FEE_HIGH" desc="Brave wallet msg that appears on max priority fee dialog">
      High
    </message>
    <message name="IDS_WALLET_MAX_PRIORITY_FEE_CUSTOM" desc="Brave wallet msg that appears on max priority fee dialog">
      Custom
    </message>
    <message name="IDS_WALLET_MAXIMUM_FEE" desc="Brave wallet msg that appears on max priority fee dialog">
      Maximum fee: ~$<ph name="FIAT_VALUE">%1$s<ex>140.20</ex></ph> (<ph name="ASSET_VALUE">%2$s<ex>0.000025</ex></ph> ETH)
    </message>
    <message name="IDS_WALLET_CURRENT_BASE_FEE" desc="Brave wallet msg that appears on max priority fee dialog">
      Current base fee: <ph name="ASSET_VALUE">%1$s<ex>150</ex></ph> Gwei
    </message>
    <message name="IDS_WALLET_MAX_PRIORITY_GAS_AMOUNT_LIMIT" desc="Brave wallet msg that appears on max priority fee dialog">
      Gas amount limit
    </message>
    <message name="IDS_WALLET_MAX_PRIORITY_PER_GAS_TIP_LIMIT" desc="Brave wallet msg that appears on max priority fee dialog">
      Per-gas tip limit (Gwei)
    </message>
    <message name="IDS_WALLET_MAX_PRIORITY_PER_GAS_PRICE_LIMIT" desc="Brave wallet msg that appears on max priority fee dialog">
      Per-gas price limit (Gwei)
    </message>
    <message name="IDS_WALLET_FAILED_TO_IMPORT_ACCOUNT" desc="Brave wallet msg that appears when we couldn't import an account">
      Failed to import account, please try again.
    </message>
    <message name="IDS_WALLET_DEX_AGGREGATOR" desc="Brave wallet msg about using 0x for swap">
      Brave uses 0x as a DEX aggregator.
    </message>
    <message name="IDS_WALLET_POWERED_BY_COIN_GECKO" desc="Disclaimer on assets details page for GoinGecko contract agreement">
      Price data powered by CoinGecko
    </message>
    <message name="IDS_WALLET_SWAP_FEES_NOTICE" desc="Swap fees notice">
      Quote includes a 0.875% Brave fee.
    </message>
    <message name="IDS_WALLET_ADD_CUSTOM_ASSET" desc="Add custom asset clickable name">
      Add custom asset
    </message>
    <message name="IDS_WALLET_ADD_CUSTOM_ASSET_ADD_BUTTON" desc="Add custom asset dialog Add button text">
      Add
    </message>
    <message name="IDS_WALLET_ADD_CUSTOM_ASSET_TOKEN_NAME" desc="Add custom asset dialog Token name field">
      Token name
    </message>
    <message name="IDS_WALLET_ADD_CUSTOM_ASSET_TOKEN_CONTRACT_ADDRESS" desc="Add custom asset dialog Token contract address field">
      Token contract address
    </message>
    <message name="IDS_WALLET_ADD_CUSTOM_ASSET_TOKEN_SYMBOL" desc="Add custom asset dialog Token symbol field">
      Token symbol
    </message>
    <message name="IDS_WALLET_ADD_CUSTOM_ASSET_DECIMALS" desc="Add custom asset dialog Decimals of precision field">
      Decimals of precision
    </message>
    <message name="IDS_WALLET_REMOVE_CUSTOM_ASSET" desc="Remove custom asset dialog title">
      Remove custom asset
    </message>
    <message name="IDS_WALLET_REMOVE_CUSTOM_ASSET_DESC" desc="Remove custom asset dialog description">
      Do you want to remove <ph name="TOKEN_NAME">%1$s<ex>Custom</ex></ph> (<ph name="TOKEN_SYMBOL">%2$s<ex>CUS</ex></ph>) token?
    </message>
    <message name="IDS_WALLET_REMOVE_CUSTOM_ASSET_YES" desc="Remove custom asset dialog button name">
      Yes
    </message>
    <message name="IDS_WALLET_REMOVE_CUSTOM_ASSET_NO" desc="Remove custom asset dialog button name">
      No
    </message>
    <message name="IDS_WALLET_SAME_ADDRESS_ERROR" desc="Send input trying to send crypto to their own address">
      The receiving address is your own address
    </message>
    <message name="IDS_WALLET_NOT_VALID_ETH_ADDRESS" desc="Send input not valid ETH address error">
      Not a valid ETH address
    </message>
    <message name="IDS_WALLET_CONTRACT_ADDRESS_ERROR" desc="Send input trying to send crypto to a tokens contract address">
      The receiving address is a token's contract address
    </message>
    <message name="IDS_ADD_FUNDS" desc="Text for `Add funds` button in Brave rewards panel">
      Add funds
    </message>
    <message name="IDS_REWARDS_SUMMARY" desc="Text for `Rewards Summary` button in Brave rewards panel">
      Rewards Summary
    </message>
    <message name="IDS_TOTAL_GRANTS_CLAIMED" desc="Title text for `Total Grants Claimed` section in Brave rewards panel">
      Total Grants Claimed
    </message>
    <message name="IDS_REWARDS_FROM_ADS" desc="Title text for `Rewards from Ads` section in Brave rewards panel">
      Rewards from Ads
    </message>
    <message name="IDS_AUTO_CONTRIBUTE" desc="Title text for `Auto-Contribute` section in Brave rewards panel">
      Auto-Contribute
    </message>
    <message name="IDS_ONE_TIME_TIP" desc="Title text for `One-Time Tip` section in Brave rewards panel">
      One-Time Tip
    </message>
    <message name="IDS_MONTHLY_TIPS" desc="Title text for `Monthly Tips` section in Brave rewards panel">
      Monthly Tips
    </message>
    <message name="IDS_MY_WALLET" desc="Text for `My wallet` button in Brave rewards panel">
      My wallet
    </message>
    <message name="IDS_YOUR_BALANCE" desc="Title text for `Your Balance` section in Brave rewards panel">
      Your Balance
    </message>
    <message name="IDS_ESTIMATED_EARNINGS" desc="Title text for `Estimated earnings` section in Brave rewards panel">
      Estimated earnings
    </message>
    <message name="IDS_TIP" desc="Text for `Tip` button in Brave rewards panel">
      Tip
    </message>
    <message name="IDS_SEND_TIP" desc="Text for `Send Tip` button in Brave rewards panel">
      Send Tip
    </message>
    <message name="IDS_INCLUDE_AUTO_CONTRIBUTE" desc="Title text for `Include in Auto-Contribute` switch in Brave rewards panel">
      Include in Auto-Contribute
    </message>
    <message name="IDS_SET" desc="Brave rewards panel text">
      Set
    </message>
    <message name="IDS_ATTENTION" desc="Brave rewards panel text">
      Attention
    </message>
    <message name="IDS_UNVERIFIED_CREATOR" desc="Brave rewards panel text">
      Unverified Creator
    </message>
    <message name="IDS_REFRESH_STATUS" desc="Text for `Refresh Status` button in Brave rewards panel">
      Refresh Status
    </message>
    <message name="IDS_MONTHLY_CONTRIBUTION" desc="Title text for `Monthly contribution` section in Brave rewards panel">
      Monthly contribution
    </message>
    <message name="IDS_BAT_TEXT" desc="Brave rewards panel text" translateable="false">
      BAT
    </message>
    <message name="IDS_BRAVE_ADS_STATEMENT_USD" desc="USD value of tokens">
      ≈ <ph name="VALUE">%1$s<ex>0.0</ex></ph> USD
    </message>
    <message name="IDS_BRAVE_REWARDS_BAT_VALUE_TEXT" desc="BAT value text">
      <ph name="VALUE">%1$s<ex>0</ex></ph> BAT
    </message>
    </messages>
  </release>
</grit><|MERGE_RESOLUTION|>--- conflicted
+++ resolved
@@ -1046,8 +1046,7 @@
       </message>
       <message name="IDS_USER_WALLET_STATUS_PENDING">
         Pending
-      </message>
-<<<<<<< HEAD
+      </message
       <message name="IDS_BAT_NOT_ALLOWED_IN_REGION">
         BAT is not currently supported in your region based on the location your account is opened. Check back later for availability.
       </message>
@@ -1059,10 +1058,6 @@
       </message>
       <message name="IDS_WALLET_VERIFICATION_GENERIC_ERROR_TITLE">
         Wallet verification error
-=======
-      <message name="IDS_BRAVE_UI_SITE_BANNER_CONNECTED_TEXT" desc="Text shown for connected publishers that are not fully verified on site banner">
-        NOTE: This Brave Verified Creator has not yet configured their account to receive contributions from Brave users. Your browser will keep trying to contribute until they verify, or until 90 days have passed.
->>>>>>> f5286127
       </message>
       <message name="IDS_BRAVE_UI_PANEL_CONNECTED_TEXT" desc="A message on tipping page when a creator is not verified yet">
         This Brave Verified Creator has not yet configured their account to receive contributions from Brave users. Any tips you send will remain in your wallet until they complete this process.
