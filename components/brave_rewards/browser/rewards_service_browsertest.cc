/* Copyright (c) 2019 The Brave Authors. All rights reserved.
 * This Source Code Form is subject to the terms of the Mozilla Public
 * License, v. 2.0. If a copy of the MPL was not distributed with this file,
 * You can obtain one at http://mozilla.org/MPL/2.0/. */

#include <map>
#include <memory>
#include <string>
#include <vector>

#include "base/path_service.h"
#include "base/run_loop.h"
#include "base/strings/string_split.h"
#include "base/strings/stringprintf.h"
#include "base/memory/weak_ptr.h"
#include "base/test/bind_test_util.h"
#include "bat/ledger/internal/bat_helper.h"
#include "bat/ledger/internal/uphold/uphold_util.h"
#include "bat/ledger/internal/request/request_util.h"
#include "bat/ledger/internal/request/request_sku.h"
#include "bat/ledger/internal/static_values.h"
#include "bat/ledger/ledger.h"
#include "brave/browser/extensions/api/brave_action_api.h"
#include "brave/common/brave_paths.h"
#include "brave/common/extensions/extension_constants.h"
#include "brave/components/brave_rewards/browser/rewards_service_browsertest_utils.h"
#include "brave/browser/brave_rewards/rewards_service_factory.h"
#include "brave/components/brave_rewards/browser/rewards_service_impl.h"
#include "brave/components/brave_rewards/browser/rewards_service_observer.h"
#include "brave/components/brave_rewards/browser/rewards_notification_service_impl.h"  // NOLINT
#include "brave/components/brave_rewards/browser/rewards_notification_service_observer.h"  // NOLINT
#include "brave/components/brave_rewards/common/pref_names.h"
#include "brave/browser/ui/views/brave_actions/brave_actions_container.h"
#include "brave/browser/ui/views/location_bar/brave_location_bar_view.h"
#include "chrome/browser/ui/browser.h"
#include "chrome/browser/ui/views/frame/browser_view.h"
#include "chrome/common/chrome_paths.h"
#include "chrome/test/base/in_process_browser_test.h"
#include "chrome/test/base/ui_test_utils.h"
#include "components/network_session_configurator/common/network_switches.h"
#include "content/public/browser/notification_service.h"
#include "content/public/browser/notification_types.h"
#include "content/public/test/browser_test_utils.h"
#include "net/dns/mock_host_resolver.h"
#include "net/test/embedded_test_server/http_request.h"
#include "net/test/embedded_test_server/http_response.h"
#include "testing/gmock/include/gmock/gmock.h"
#include "testing/gtest/include/gtest/gtest.h"

// npm run test -- brave_browser_tests --filter=BraveRewardsBrowserTest.*

using braveledger_request_util::ServerTypes;

using RewardsNotificationType =
    brave_rewards::RewardsNotificationService::RewardsNotificationType;

namespace {

std::unique_ptr<net::test_server::HttpResponse> HandleRequest(
    const net::test_server::HttpRequest& request) {
  std::unique_ptr<net::test_server::BasicHttpResponse> http_response(
      new net::test_server::BasicHttpResponse());
  http_response->set_code(net::HTTP_OK);
  http_response->set_content_type("text/html");
  if (request.relative_url == "/twitter") {
    http_response->set_content(
        "<html>"
        "  <head></head>"
        "  <body>"
        "    <div data-testid='tweet' data-tweet-id='123'>"
        "      <a href='/status/123'></a>"
        "      <div role='group'>Hello, Twitter!</div>"
        "    </div>"
        "  </body>"
        "</html>");
  } else if (request.relative_url == "/oldtwitter") {
    http_response->set_content(
        "<html>"
        "  <head></head>"
        "  <body>"
        "    <div class='tweet' data-tweet-id='123'>"
        "      <div class='js-actions'>Hello, Twitter!</div>"
        "    </div>"
        "  </body>"
        "</html>");
  } else if (request.relative_url == "/reddit") {
    http_response->set_content(
      "<html>"
        "  <head></head>"
        "  <body>"
        "    <div class='Comment'>"
        "      <div>"
        "        <button aria-label='more options'>"
        "        </button>"
        "      </div>"
        "    </div>"
        "  </body>"
        "</html>");
  } else if (request.relative_url == "/github") {
    http_response->set_content(
      "<html>"
        "  <head></head>"
        "  <body>"
        "   <div class='timeline-comment-actions'>"
        "     <div>GitHubCommentReactsButton</div>"
        "     <div>GitHubCommentElipsesButton</div>"
        "   </div>"
        " </body>"
        "</html>");
  } else {
    http_response->set_content(
        "<html>"
        "  <head></head>"
        "  <body>"
        "    <div>Hello, world!</div>"
        "  </body>"
        "</html>");
  }
  return std::move(http_response);
}

bool URLMatches(const std::string& url,
                const std::string& path,
                const std::string& prefix,
                const ServerTypes& server) {
  const std::string target_url =
      braveledger_request_util::BuildUrl(path, prefix, server);
  return (url.find(target_url) == 0);
}

enum class ContributionType { OneTimeTip, MonthlyTip };

class MadeRequest {
 public:
  MadeRequest(const std::string& url, int32_t method)
      : url(url), method(method) {}
  std::string url;
  int32_t method;
};

}  // namespace

namespace brave_test_resp {
  std::string registrarVK_;
  std::string verification_;
  std::string promotions_;
  std::string promotion_empty_key_;
  std::string promotion_claim_;
  std::string creds_tokens_;
  std::string creds_tokens_prod_;
  std::string creds_tokens_sku_;
  std::string creds_tokens_sku_prod_;
  std::string captcha_;
  std::string balance_;
  std::string parameters_;
  std::string uphold_auth_resp_;
  std::string uphold_transactions_resp_;
  std::string uphold_commit_resp_;
}  // namespace brave_test_resp

class BraveRewardsBrowserTest
    : public InProcessBrowserTest,
      public brave_rewards::RewardsServiceObserver,
      public brave_rewards::RewardsNotificationServiceObserver,
      public base::SupportsWeakPtr<BraveRewardsBrowserTest> {
 public:
  BraveRewardsBrowserTest() {
    // You can do set-up work for each test here
  }

  ~BraveRewardsBrowserTest() override {
    // You can do clean-up work that doesn't throw exceptions here
  }

  void SetUpOnMainThread() override {
    // Code here will be called immediately after the constructor (right before
    // each test)

    InProcessBrowserTest::SetUpOnMainThread();

    host_resolver()->AddRule("*", "127.0.0.1");

    // Setup up embedded test server for HTTPS requests
    https_server_.reset(new net::EmbeddedTestServer(
        net::test_server::EmbeddedTestServer::TYPE_HTTPS));
    https_server_->SetSSLConfig(net::EmbeddedTestServer::CERT_OK);
    https_server_->RegisterRequestHandler(base::BindRepeating(&HandleRequest));
    ASSERT_TRUE(https_server_->Start());

    brave::RegisterPathProvider();
    ReadTestData();

    auto* browser_profile = browser()->profile();

    rewards_service_ = static_cast<brave_rewards::RewardsServiceImpl*>(
        brave_rewards::RewardsServiceFactory::GetForProfile(browser_profile));
    rewards_service_->ForTestingSetTestResponseCallback(
        base::BindRepeating(&BraveRewardsBrowserTest::GetTestResponse,
                            base::Unretained(this)));
    rewards_service_->AddObserver(this);
    if (!rewards_service_->IsWalletInitialized()) {
      WaitForWalletInitialization();
    }
    rewards_service_->SetLedgerEnvForTesting();
  }

  void TearDown() override {
    // Code here will be called immediately after each test (right before the
    // destructor)

    InProcessBrowserTest::TearDown();
  }

  void SetUpCommandLine(base::CommandLine* command_line) override {
    // HTTPS server only serves a valid cert for localhost, so this is needed
    // to load pages from other hosts without an error
    command_line->AppendSwitch(switches::kIgnoreCertificateErrors);
  }

  net::EmbeddedTestServer* https_server() { return https_server_.get(); }

  void RunUntilIdle() {
    base::RunLoop loop;
    loop.RunUntilIdle();
  }

  PrefService* GetPrefs() const {
    return browser()->profile()->GetPrefs();
  }

  bool IsRewardsEnabled() const {
    return GetPrefs()->GetBoolean(brave_rewards::prefs::kBraveRewardsEnabled);
  }

  std::string GetPromotionId() {
    return "6820f6a4-c6ef-481d-879c-d2c30c8928c3";
  }

  std::string GetUpholdCard() {
    return
    "{"
      "\"available\": \"" + GetExternalBalance() + "\","
      "\"balance\": \"" + GetExternalBalance() + "\","
      "\"currency\": \"BAT\","
      "\"id\": \"" + external_wallet_address_ + "\","
      "\"label\": \"Brave Browser\","
      "\"lastTransactionAt\": null,"
      "\"settings\": {"
        "\"position\": 31,"
        "\"protected\": false,"
        "\"starred\": false"
      "}"
    "}";
  }

  std::string GetUpholdUser() {
    const std::string verified = verified_wallet_
        ? "2018-08-01T09:53:51.258Z"
        : "null";

    const std::string status = verified_wallet_
        ? "ok"
        : "pending";

    const std::string name = "Test User";

    return base::StringPrintf(
      "{"
        "\"name\": \"%s\","
        "\"memberAt\": \"%s\","
        "\"status\": \"%s\","
        "\"currencies\": [\"BAT\"]"
      "}",
      name.c_str(),
      verified.c_str(),
      status.c_str());
  }

  std::string GetOrderCreateResponse() {
    DCHECK(sku_order_);
    std::string items;
    for (const auto& item : sku_order_->items) {
      items.append(base::StringPrintf(
        R"({
          "id": "%s",
          "orderId": "%s",
          "sku": "",
          "createdAt": "2020-04-08T08:22:26.288974Z",
          "updatedAt": "2020-04-08T08:22:26.288974Z",
          "currency": "BAT",
          "quantity": %d,
          "price": "%g",
          "description": "%s"
        })",
        item->order_item_id.c_str(),
        sku_order_->order_id.c_str(),
        item->quantity,
        item->price,
        item->description.c_str()));
    }

    return base::StringPrintf(
        R"({
          "id": "%s",
          "createdAt": "2020-04-08T08:22:26.288974Z",
          "currency": "BAT",
          "updatedAt": "2020-04-08T08:22:26.288974Z",
          "totalPrice": "%g",
          "location": "brave.com",
          "status": "pending",
          "items": [%s]
        })",
        sku_order_->order_id.c_str(),
        sku_order_->total_amount,
        items.c_str());
  }

  std::vector<double> GetSiteBannerTipOptions(
      content::WebContents* site_banner) {
    rewards_service_browsertest_utils::WaitForElementToAppear(
        site_banner,
        "[data-test-id=amount-wrapper] div span");
    auto options = content::EvalJs(
        site_banner,
        R"(
            const delay = t => new Promise(resolve => setTimeout(resolve, t));
            delay(500).then(() => Array.prototype.map.call(
                document.querySelectorAll(
                    "[data-test-id=amount-wrapper] div span"),
                node => parseFloat(node.innerText)))
        )",
        content::EXECUTE_SCRIPT_DEFAULT_OPTIONS,
        content::ISOLATED_WORLD_ID_CONTENT_END).ExtractList();

    std::vector<double> result;
    for (const auto& value : options.GetList()) {
      result.push_back(value.GetDouble());
    }
    return result;
  }

  static std::vector<double> GetRewardsPopupTipOptions(
      content::WebContents* popup) {
    rewards_service_browsertest_utils::WaitForElementToAppear(
        popup,
        "option:not(:disabled)");
    auto options = content::EvalJs(
        popup,
        R"_(
          const delay = t => new Promise(resolve => setTimeout(resolve, t));
          delay(0).then(() =>
              Array.prototype.map.call(
                  document.querySelectorAll("option:not(:disabled)"),
                  node => parseFloat(node.value)))
        )_",
        content::EXECUTE_SCRIPT_DEFAULT_OPTIONS,
        content::ISOLATED_WORLD_ID_CONTENT_END).ExtractList();

    std::vector<double> result;
    for (const auto& value : options.GetList()) {
      result.push_back(value.GetDouble());
    }
    return result;
  }


  void GetTestResponse(const std::string& url,
                       int32_t method,
                       int* response_status_code,
                       std::string* response,
                       std::map<std::string, std::string>* headers) {
    requests_made_.emplace_back(url, method);
    std::vector<std::string> tmp = base::SplitString(url,
                                                     "/",
                                                     base::TRIM_WHITESPACE,
                                                     base::SPLIT_WANT_ALL);
    const std::string persona_url =
        braveledger_request_util::BuildUrl(REGISTER_PERSONA, PREFIX_V2);
    if (url.find(persona_url) == 0 && tmp.size() == 6) {
      *response = brave_test_resp::registrarVK_;
    } else if (URLMatches(url, REGISTER_PERSONA, PREFIX_V2,
                          ServerTypes::LEDGER) &&
               tmp.size() == 7) {
      *response = brave_test_resp::verification_;
    } else if (URLMatches(url, "/wallet/", PREFIX_V2, ServerTypes::BALANCE)) {
       *response = brave_test_resp::balance_;
    }  else if (URLMatches(url, "/parameters", PREFIX_V1, ServerTypes::kAPI)) {
        *response = brave_test_resp::parameters_;
    } else if (URLMatches(url, "/promotions?", PREFIX_V1,
                          ServerTypes::kPromotion)) {
      if (promotion_empty_key_) {
        *response = brave_test_resp::promotion_empty_key_;
      } else {
        *response = brave_test_resp::promotions_;
      }
    } else if (URLMatches(url, "/promotions/", PREFIX_V1,
                          ServerTypes::kPromotion)) {
      if (url.find("claims") != std::string::npos) {
        *response = brave_test_resp::creds_tokens_;
      } else {
        *response = brave_test_resp::promotion_claim_;
      }
    } else if (URLMatches(url, "/captchas", PREFIX_V1,
                          ServerTypes::kPromotion)) {
      *response = brave_test_resp::captcha_;
    } else if (URLMatches(url, "/api/v3/public/channels", "",
                          ServerTypes::kPublisher)) {
      if (alter_publisher_list_) {
        *response =
            "["
            "[\"bumpsmack.com\",\"publisher_verified\",false,\"address1\",{}],"
            "[\"duckduckgo.com\",\"wallet_connected\",false,\"address2\",{}],"
            "[\"laurenwags.github.io\",\"wallet_connected\",false,\"address2\","
              "{\"donationAmounts\": [5,10,20]}]"
            "]";
      } else {
        *response =
            "["
            "[\"bumpsmack.com\",\"publisher_verified\",false,\"address1\",{}],"
            "[\"duckduckgo.com\",\"wallet_connected\",false,\"address2\",{}],"
            "[\"3zsistemi.si\",\"wallet_connected\",false,\"address3\",{}],"
            "[\"site1.com\",\"wallet_connected\",false,\"address4\",{}],"
            "[\"site2.com\",\"wallet_connected\",false,\"address5\",{}],"
            "[\"site3.com\",\"wallet_connected\",false,\"address6\",{}],"
            "[\"laurenwags.github.io\",\"wallet_connected\",false,\"address2\","
              "{\"donationAmounts\": [5,10,20]}],"
            "[\"kjozwiakstaging.github.io\",\"wallet_connected\",false,\"aa\","
              "{\"donationAmounts\": [5,50,100]}]"
            "]";
      }

      // we only have one page in this mock, so next page should return end
      if (url.find("page=2") != std::string::npos) {
        *response_status_code = net::HTTP_NO_CONTENT;
      }
    } else if (base::StartsWith(
        url,
        braveledger_uphold::GetAPIUrl("/oauth2/token"),
        base::CompareCase::INSENSITIVE_ASCII)) {
      *response = brave_test_resp::uphold_auth_resp_;
    } else if (base::StartsWith(
        url,
        braveledger_uphold::GetAPIUrl("/v0/me/cards"),
        base::CompareCase::INSENSITIVE_ASCII)) {
      if (base::EndsWith(
          url,
          "transactions",
          base::CompareCase::INSENSITIVE_ASCII)) {
        *response = brave_test_resp::uphold_transactions_resp_;
        *response_status_code = net::HTTP_ACCEPTED;
      } else if (base::EndsWith(
          url,
          "commit",
          base::CompareCase::INSENSITIVE_ASCII)) {
        *response = brave_test_resp::uphold_commit_resp_;
      } else {
        *response = GetUpholdCard();
      }
    } else if (base::StartsWith(
        url,
        braveledger_uphold::GetAPIUrl("/v0/me"),
        base::CompareCase::INSENSITIVE_ASCII)) {
      *response = GetUpholdUser();
    } else if (URLMatches(
        url,
        "/order",
        PREFIX_V1,
        ServerTypes::kPayments)) {
      if (url.find("credentials") != std::string::npos) {
        if (method == 0) {
          #if defined(OFFICIAL_BUILD)
            *response = brave_test_resp::creds_tokens_sku_prod_;
          #else
            *response = brave_test_resp::creds_tokens_sku_;
          #endif

          return;
        }
        return;
      } else if (url.find("transaction") == std::string::npos) {
        *response = GetOrderCreateResponse();
      }

      *response_status_code = net::HTTP_CREATED;
    }
  }

  void WaitForWalletInitialization() {
    if (wallet_initialized_)
      return;
    wait_for_wallet_initialization_loop_.reset(new base::RunLoop);
    wait_for_wallet_initialization_loop_->Run();
  }

  void WaitForPromotionInitialization() {
    if (promotion_initialized_)
      return;
    wait_for_promotion_initialization_loop_.reset(new base::RunLoop);
    wait_for_promotion_initialization_loop_->Run();
  }

  void WaitForPromotionFinished() {
    if (promotion_finished_)
      return;
    wait_for_promotion_finished_loop_.reset(new base::RunLoop);
    wait_for_promotion_finished_loop_->Run();
  }

  void WaitForPublisherListNormalized() {
    if (publisher_list_normalized_)
      return;
    wait_for_publisher_list_normalized_loop_.reset(new base::RunLoop);
    wait_for_publisher_list_normalized_loop_->Run();
  }

  void WaitForACReconcileCompleted() {
    if (ac_reconcile_completed_) {
      return;
    }
    wait_for_ac_completed_loop_.reset(new base::RunLoop);
    wait_for_ac_completed_loop_->Run();
  }

  void WaitForTipReconcileCompleted() {
    if (tip_reconcile_completed_) {
      return;
    }
    wait_for_tip_completed_loop_.reset(new base::RunLoop);
    wait_for_tip_completed_loop_->Run();
  }

  void WaitForPendingTipToBeSaved() {
    if (pending_tip_saved_) {
      return;
    }
    wait_for_pending_tip_saved_loop_.reset(new base::RunLoop);
    wait_for_pending_tip_saved_loop_->Run();
  }

  void WaitForMultipleTipReconcileCompleted(int32_t needed) {
    multiple_tip_reconcile_needed_ = needed;
    if (multiple_tip_reconcile_completed_) {
      return;
    }

    wait_for_multiple_tip_completed_loop_.reset(new base::RunLoop);
    wait_for_multiple_tip_completed_loop_->Run();
  }

  void WaitForMultipleACReconcileCompleted(int32_t needed) {
    multiple_ac_reconcile_needed_ = needed;
    if (multiple_ac_reconcile_completed_) {
      return;
    }

    wait_for_multiple_ac_completed_loop_.reset(new base::RunLoop);
    wait_for_multiple_ac_completed_loop_->Run();
  }

  void WaitForInsufficientFundsNotification() {
    if (insufficient_notification_would_have_already_shown_) {
      return;
    }
    wait_for_insufficient_notification_loop_.reset(new base::RunLoop);
    wait_for_insufficient_notification_loop_->Run();
  }

  void WaitForRecurringTipToBeSaved() {
    if (recurring_tip_saved_) {
      return;
    }
    wait_for_recurring_tip_saved_loop_.reset(new base::RunLoop);
    wait_for_recurring_tip_saved_loop_->Run();
  }

  void AddNotificationServiceObserver() {
    rewards_service_->GetNotificationService()->AddObserver(this);
  }

  bool IsShowingNotificationForType(
      const RewardsNotificationType type) const {
    const auto& notifications = rewards_service_->GetAllNotifications();
    for (const auto& notification : notifications) {
      if (notification.second.type_ == type) {
        return true;
      }
    }

    return false;
  }

  void GetReconcileInterval() {
    rewards_service()->GetReconcileInterval(
        base::Bind(&BraveRewardsBrowserTest::OnGetReconcileInterval,
          base::Unretained(this)));
  }

  void GetShortRetries() {
    rewards_service()->GetShortRetries(
        base::Bind(&BraveRewardsBrowserTest::OnGetShortRetries,
          base::Unretained(this)));
  }

  void GetEnvironment() {
    rewards_service()->GetEnvironment(
        base::Bind(&BraveRewardsBrowserTest::OnGetEnvironment,
          base::Unretained(this)));
  }

  void GetDebug() {
    rewards_service()->GetDebug(
        base::Bind(&BraveRewardsBrowserTest::OnGetDebug,
          base::Unretained(this)));
  }

  void OpenRewardsPopupRewardsEnabled() const {
    // Ask the popup to open
    std::string error;
    bool popup_shown = extensions::BraveActionAPI::ShowActionUI(
      browser(), brave_rewards_extension_id, nullptr, &error);
    if (!popup_shown) {
      LOG(ERROR) << "Could not open rewards popup: " << error;
    }
    EXPECT_TRUE(popup_shown);
  }

  void OpenRewardsPopupRewardsDisabled() const {
    BrowserView* browser_view =
      BrowserView::GetBrowserViewForBrowser(browser());
    BraveLocationBarView* brave_location_bar_view =
        static_cast<BraveLocationBarView*>(browser_view->GetLocationBarView());
    ASSERT_NE(brave_location_bar_view, nullptr);
    auto* brave_actions = brave_location_bar_view->brave_actions_;
    ASSERT_NE(brave_actions, nullptr);

    brave_actions->OnRewardsStubButtonClicked();
  }

  content::WebContents* OpenRewardsPopup() const {
    // Construct an observer to wait for the popup to load
    content::WebContents* popup_contents = nullptr;
    auto check_load_is_rewards_panel =
        [&](const content::NotificationSource& source,
            const content::NotificationDetails&) -> bool {
          auto web_contents_source =
              static_cast<const content::Source<content::WebContents>&>(source);
          popup_contents = web_contents_source.ptr();

          // Check that this notification is for the Rewards panel and not, say,
          // the extension background page.
          std::string url = popup_contents->GetLastCommittedURL().spec();
          std::string rewards_panel_url = std::string("chrome-extension://") +
              brave_rewards_extension_id + "/brave_rewards_panel.html";
          return url == rewards_panel_url;
        };
     content::WindowedNotificationObserver popup_observer(
         content::NOTIFICATION_LOAD_COMPLETED_MAIN_FRAME,
         base::BindLambdaForTesting(check_load_is_rewards_panel));

    if (IsRewardsEnabled()) {
      OpenRewardsPopupRewardsEnabled();
    } else {
      OpenRewardsPopupRewardsDisabled();
    }

    // Wait for the popup to load
    popup_observer.Wait();
    rewards_service_browsertest_utils::WaitForElementToAppear(
        popup_contents,
        "[data-test-id='rewards-panel']");

    return popup_contents;
  }

  void GetTestDataDir(base::FilePath* test_data_dir) {
    base::ScopedAllowBlockingForTesting allow_blocking;
    ASSERT_TRUE(base::PathService::Get(brave::DIR_TEST_DATA, test_data_dir));
    *test_data_dir = test_data_dir->AppendASCII("rewards-data");
    ASSERT_TRUE(base::PathExists(*test_data_dir));
  }

  void ReadTestData() {
    base::ScopedAllowBlockingForTesting allow_blocking;
    base::FilePath path;
    GetTestDataDir(&path);
    ASSERT_TRUE(
        base::ReadFileToString(path.AppendASCII("register_persona_resp.json"),
                               &brave_test_resp::registrarVK_));
    ASSERT_TRUE(
        base::ReadFileToString(path.AppendASCII("verify_persona_resp.json"),
                               &brave_test_resp::verification_));

    ASSERT_TRUE(base::ReadFileToString(path.AppendASCII("promotions_resp.json"),
                                       &brave_test_resp::promotions_));

    ASSERT_TRUE(base::ReadFileToString(
        path.AppendASCII("promotion_empty_key_resp.json"),
        &brave_test_resp::promotion_empty_key_));

    ASSERT_TRUE(base::ReadFileToString(path.AppendASCII("captcha_resp.json"),
                                       &brave_test_resp::captcha_));
    ASSERT_TRUE(
        base::ReadFileToString(path.AppendASCII("promotion_claim_resp.json"),
                               &brave_test_resp::promotion_claim_));
    ASSERT_TRUE(
        base::ReadFileToString(path.AppendASCII("creds_tokens_resp.json"),
                               &brave_test_resp::creds_tokens_));
    ASSERT_TRUE(
        base::ReadFileToString(path.AppendASCII("creds_tokens_prod_resp.json"),
                               &brave_test_resp::creds_tokens_prod_));

    ASSERT_TRUE(base::ReadFileToString(
        path.AppendASCII("creds_tokens_sku_resp.json"),
        &creds_tokens_sku_));

    ASSERT_TRUE(base::ReadFileToString(
        path.AppendASCII("creds_tokens_sku_prod_resp.json"),
        &creds_tokens_sku_prod_));

    ASSERT_TRUE(base::ReadFileToString(path.AppendASCII("parameters_resp.json"),
                               &brave_test_resp::parameters_));
    ASSERT_TRUE(base::ReadFileToString(path.AppendASCII("balance_resp.json"),
        &brave_test_resp::balance_));
    ASSERT_TRUE(base::ReadFileToString(
        path.AppendASCII("uphold_auth_resp.json"),
        &brave_test_resp::uphold_auth_resp_));
    ASSERT_TRUE(base::ReadFileToString(
        path.AppendASCII("uphold_transactions_resp.json"),
        &brave_test_resp::uphold_transactions_resp_));
    ASSERT_TRUE(base::ReadFileToString(
        path.AppendASCII("uphold_commit_resp.json"),
        &brave_test_resp::uphold_commit_resp_));
  }

  void UpdateContributionBalance(double amount, bool verified = false) {
    if (verified) {
      if (balance_ > 0) {
        balance_ -= amount;
        return;
      }

      if (verified_wallet_) {
        external_balance_ -= amount;
        return;
      }

      return;
    }

    pending_balance_ += amount;
  }

  static std::string BalanceDoubleToString(double amount) {
    return base::StringPrintf("%.3f", amount);
  }

  std::string GetBalance() const {
    return BalanceDoubleToString(balance_ + external_balance_);
  }

  std::string GetPendingBalance() const {
    return BalanceDoubleToString(pending_balance_);
  }

  std::string GetExternalBalance() {
    return BalanceDoubleToString(external_balance_);
  }

  std::string GetAnonBalance() const {
    return BalanceDoubleToString(balance_);
  }

  GURL rewards_url() {
    GURL rewards_url("brave://rewards");
    return rewards_url;
  }

  GURL new_tab_url() {
    GURL new_tab_url("brave://newtab");
    return new_tab_url;
  }

  GURL uphold_auth_url() {
    GURL url("chrome://rewards/uphold/authorization?"
             "code=0c42b34121f624593ee3b04cbe4cc6ddcd72d&state=123456789");
    return url;
  }

  content::WebContents* contents() const {
    return browser()->tab_strip_model()->GetActiveWebContents();
  }

  void EnableRewards(bool use_new_tab = false) {
    // Load rewards page
    GURL page_url = use_new_tab ? new_tab_url() : rewards_url();
    ui_test_utils::NavigateToURL(browser(), page_url);
    WaitForLoadStop(contents());
    // Opt in and create wallet to enable rewards
    rewards_service_browsertest_utils::WaitForElementThenClick(
        contents(),
        "[data-test-id='optInAction']");
    rewards_service_browsertest_utils::WaitForElementToAppear(
        contents(),
        "[data-test-id2='enableMain']");
  }

  void EnableRewardsViaCode() {
    base::RunLoop run_loop;
    bool wallet_created = false;
    rewards_service_->CreateWallet(
        base::BindLambdaForTesting([&](int32_t result) {
          wallet_created =
              (result == static_cast<int32_t>(ledger::Result::WALLET_CREATED));
          run_loop.Quit();
        }));

    run_loop.Run();

    ASSERT_TRUE(wallet_created);
    ASSERT_TRUE(IsRewardsEnabled());
  }

  brave_rewards::RewardsServiceImpl* rewards_service() {
    return rewards_service_;
  }

  // Use this function only if you are testing claim flow
  // otherwise always use ClaimPromotionViaCode to seep things up
  void ClaimPromotion(bool use_panel) {
    // Wait for promotion to initialize
    WaitForPromotionInitialization();

    // Use the appropriate WebContents
    content::WebContents *contents =
        use_panel ? OpenRewardsPopup() : BraveRewardsBrowserTest::contents();
    ASSERT_TRUE(contents);

    // Claim promotion via settings page or panel, as instructed
    if (use_panel) {
      rewards_service_browsertest_utils::WaitForElementThenClick(
          contents,
          "button");
    } else {
      rewards_service_browsertest_utils::WaitForElementThenClick(
          contents,
          "[data-test-id='claimGrant']");
    }

    // Wait for CAPTCHA
    rewards_service_browsertest_utils::WaitForElementToAppear(
        contents,
        "[data-test-id='captcha']");

    rewards_service_browsertest_utils::DragAndDrop(
        contents,
        "[data-test-id=\"captcha-triangle\"]",
        "[data-test-id=\"captcha-drop\"]");

    WaitForPromotionFinished();

    // Ensure that promotion looks as expected
    EXPECT_STREQ(std::to_string(promotion_.amount).c_str(), "30.000000");
    EXPECT_STREQ(promotion_.promotion_id.c_str(), GetPromotionId().c_str());
    EXPECT_EQ(promotion_.type, 0u);
    EXPECT_EQ(promotion_.expires_at, 1740816427ull);
    balance_ += 30;

    // Check that promotion notification shows the appropriate amount
    const std::string selector =
        use_panel ? "[id='root']" : "[data-test-id='newTokenGrant']";
    rewards_service_browsertest_utils::WaitForElementToContain(
        contents,
        selector,
        "Free Token Grant");
    rewards_service_browsertest_utils::WaitForElementToContain(
        contents,
        selector,
        "30.000 BAT");

    // Dismiss the promotion notification
    if (use_panel) {
      rewards_service_browsertest_utils::WaitForElementThenClick(
          contents, "#"
                    "grant-completed-ok");
    }
  }

  void ClaimPromotionViaCode() {
    // Wait for promotion to initialize
    WaitForPromotionInitialization();

    const std::string solution = R"(
    {
      "captchaId": "a78e549f-904d-425e-9736-54f693117e01",
      "x": 1,
      "y": 1
    })";
    rewards_service_->AttestPromotion(
        GetPromotionId(),
        solution,
        base::DoNothing());
    WaitForPromotionFinished();
    balance_ += 30;
  }

  void VisitPublisher(const std::string& publisher,
                      bool verified,
                      bool last_add = false) {
    GURL url = https_server()->GetURL(publisher, "/index.html");
    ui_test_utils::NavigateToURLWithDisposition(
        browser(), url, WindowOpenDisposition::NEW_FOREGROUND_TAB,
        ui_test_utils::BROWSER_TEST_WAIT_FOR_LOAD_STOP);

    // The minimum publisher duration when testing is 1 second (and the
    // granularity is seconds), so wait for just over 2 seconds to elapse
    base::PlatformThread::Sleep(base::TimeDelta::FromMilliseconds(2100));

    // Activate the Rewards settings page tab
    ActivateTabAtIndex(0);

    // Wait for publisher list normalization
    WaitForPublisherListNormalized();

    // Make sure site appears in auto-contribute table
    rewards_service_browsertest_utils::WaitForElementToEqual(
        contents(),
        "[data-test-id='ac_link_" + publisher + "']",
        publisher);

    if (verified) {
      // A verified site has two images associated with it, the site's
      // favicon and the verified icon
      content::EvalJsResult js_result =
          EvalJs(contents(),
                "document.querySelector(\"[data-test-id='ac_link_" +
                publisher + "']\").getElementsByTagName('svg').length === 1;",
                content::EXECUTE_SCRIPT_DEFAULT_OPTIONS,
                content::ISOLATED_WORLD_ID_CONTENT_END);
      EXPECT_TRUE(js_result.ExtractBool());
    } else {
      // An unverified site has one image associated with it, the site's
      // favicon
      content::EvalJsResult js_result =
          EvalJs(contents(),
                "document.querySelector(\"[data-test-id='ac_link_" +
                publisher + "']\").getElementsByTagName('svg').length === 0;",
                content::EXECUTE_SCRIPT_DEFAULT_OPTIONS,
                content::ISOLATED_WORLD_ID_CONTENT_END);
      EXPECT_TRUE(js_result.ExtractBool());
    }

    if (last_add) {
      last_publisher_added_ = true;
    }
  }

  std::string RewardsPageTipSummaryAmount() const {
    const std::string amount =
        rewards_service_browsertest_utils::WaitForElementThenGetContent(
        contents(),
        "[data-test-id=summary-tips] [color=contribute] span span");
    return amount + " BAT";
  }

  std::string ExpectedTipSummaryAmountString() const {
    // The tip summary page formats 2.4999 as 2.4, so we do the same here.
    double truncated_amount = floor(reconciled_tip_total_ * 10) / 10;
    return BalanceDoubleToString(-truncated_amount);
  }

  void ActivateTabAtIndex(int index) const {
    browser()->tab_strip_model()->ActivateTabAt(
        index,
        TabStripModel::UserGestureDetails(TabStripModel::GestureType::kOther));
  }

  void RefreshPublisherListUsingRewardsPopup() const {
    rewards_service_browsertest_utils::WaitForElementThenClick(
        OpenRewardsPopup(),
        "[data-test-id='unverified-check-button']");
  }

  content::WebContents* OpenSiteBanner(ContributionType banner_type) const {
    content::WebContents* popup_contents = OpenRewardsPopup();

    // Construct an observer to wait for the site banner to load.
    content::WindowedNotificationObserver site_banner_observer(
        content::NOTIFICATION_LOAD_COMPLETED_MAIN_FRAME,
        content::NotificationService::AllSources());

    const std::string buttonSelector =
        banner_type == ContributionType::MonthlyTip
        ? "[type='tip-monthly']"
        : "[type='tip']";

    // Click button to initiate sending a tip.
    rewards_service_browsertest_utils::WaitForElementThenClick(
        popup_contents,
        buttonSelector);

    // Wait for the site banner to load
    site_banner_observer.Wait();

    // Retrieve the notification source
    const auto& site_banner_source =
        static_cast<const content::Source<content::WebContents>&>(
            site_banner_observer.source());

    // Allow the site banner to update its UI. We cannot use ExecJs here,
    // because it does not resolve promises.
    (void)EvalJs(site_banner_source.ptr(),
        "new Promise(resolve => setTimeout(resolve, 0))",
        content::EXECUTE_SCRIPT_DEFAULT_OPTIONS,
        content::ISOLATED_WORLD_ID_CONTENT_END);

    return site_banner_source.ptr();
  }

  void TipPublisher(
      const std::string& publisher,
      ContributionType type,
      bool should_contribute = false,
      int32_t selection = 0) {
    // we shouldn't be adding publisher to AC list,
    // so that we can focus only on tipping part
    rewards_service_->SetPublisherMinVisitTime(8);

    // Navigate to a site in a new tab
    GURL url = https_server()->GetURL(publisher, "/index.html");
    ui_test_utils::NavigateToURLWithDisposition(
        browser(), url, WindowOpenDisposition::NEW_FOREGROUND_TAB,
        ui_test_utils::BROWSER_TEST_WAIT_FOR_LOAD_STOP);

    content::WebContents* site_banner_contents = OpenSiteBanner(type);
    ASSERT_TRUE(site_banner_contents);

    std::vector<double> tip_options =
        GetSiteBannerTipOptions(site_banner_contents);
    const double amount = tip_options.at(selection);
    const std::string amount_str = base::StringPrintf("%.3f", amount);

    // Select the tip amount (default is 1.000 BAT)
    std::string amount_selector = base::StringPrintf(
        "div:nth-of-type(%u)>[data-test-id=amount-wrapper]",
        selection + 1);
    rewards_service_browsertest_utils::WaitForElementThenClick(
        site_banner_contents,
        amount_selector);

    // Send the tip
    rewards_service_browsertest_utils::WaitForElementThenClick(
        site_banner_contents,
        "[data-test-id='send-tip-button']");

    // Signal that direct tip was made and update wallet with new
    // balance
    if (type == ContributionType::OneTimeTip && !should_contribute) {
      WaitForPendingTipToBeSaved();
      UpdateContributionBalance(amount, should_contribute);
    }

    // Wait for thank you banner to load
    ASSERT_TRUE(WaitForLoadStop(site_banner_contents));

    const std::string confirmationText = type == ContributionType::MonthlyTip
        ? "Monthly contribution has been set!"
        : "Tip sent!";

    if (type == ContributionType::MonthlyTip) {
      WaitForRecurringTipToBeSaved();
      // Trigger contribution process
      rewards_service()->StartMonthlyContributionForTest();

      // Wait for reconciliation to complete
      if (should_contribute) {
        WaitForTipReconcileCompleted();
        const auto result = should_contribute
            ? ledger::Result::LEDGER_OK
            : ledger::Result::RECURRING_TABLE_EMPTY;
        ASSERT_EQ(tip_reconcile_status_, result);
      }

      // Signal that monthly contribution was made and update wallet
      // with new balance
      if (!should_contribute) {
        UpdateContributionBalance(amount, should_contribute);
      }
    } else if (type == ContributionType::OneTimeTip && should_contribute) {
      // Wait for reconciliation to complete
      WaitForTipReconcileCompleted();
      ASSERT_EQ(tip_reconcile_status_, ledger::Result::LEDGER_OK);
    }

    // Make sure that thank you banner shows correct publisher data
    // (domain and amount)
    {
      rewards_service_browsertest_utils::WaitForElementToContain(
          site_banner_contents,
          "body",
          confirmationText);
      rewards_service_browsertest_utils::WaitForElementToContain(
          site_banner_contents,
          "body",
          amount_str + " BAT");
      rewards_service_browsertest_utils::WaitForElementToContain(
          site_banner_contents,
          "body",
          "Share the good news:");
      rewards_service_browsertest_utils::WaitForElementToContain(
          site_banner_contents,
          "body",
          "" + GetBalance() + " BAT");
    }

    VerifyTip(amount, should_contribute, type == ContributionType::MonthlyTip);
  }

  void VerifyTip(
      const double amount,
      const bool should_contribute,
      const bool monthly,
      const bool via_code = false) {
    if (via_code && monthly) {
      return;
    }

    // Activate the Rewards settings page tab
    ActivateTabAtIndex(0);

    if (should_contribute) {
      // Make sure that balance is updated correctly
      IsBalanceCorrect();

      // Check that tip table shows the appropriate tip amount
      const std::string selector = monthly
          ? "[data-test-id='summary-monthly']"
          : "[data-test-id='summary-tips']";

      rewards_service_browsertest_utils::WaitForElementToContain(
          contents(),
          selector,
          "-" + BalanceDoubleToString(amount) + "BAT");
      return;
    }

    // Make sure that balance did not change
    IsBalanceCorrect();

    // Make sure that pending contribution box shows the correct
    // amount
    IsPendingBalanceCorrect();

    rewards_service_browsertest_utils::WaitForElementToEqual(
        contents(),
        "#tip-box-total",
        "0.000BAT0.00 USD");
  }

  void IsBalanceCorrect() {
    const std::string balance = GetBalance() + " BAT";
    rewards_service_browsertest_utils::WaitForElementToEqual(
        contents(),
        "[data-test-id='balance']",
        balance);
  }

  void IsPendingBalanceCorrect() {
    const std::string balance = GetPendingBalance() + " BAT";
    rewards_service_browsertest_utils::WaitForElementToContain(
        contents(),
        "[data-test-id='pending-contribution-box']",
        balance);
  }

  void OnWalletInitialized(brave_rewards::RewardsService* rewards_service,
                           int32_t result) {
    const auto converted_result = static_cast<ledger::Result>(result);
    ASSERT_TRUE(converted_result == ledger::Result::WALLET_CREATED ||
                converted_result == ledger::Result::LEDGER_OK);
    wallet_initialized_ = true;
    if (wait_for_wallet_initialization_loop_)
      wait_for_wallet_initialization_loop_->Quit();
  }

  void OnFetchPromotions(
      brave_rewards::RewardsService* rewards_service,
      unsigned int result,
      const std::vector<brave_rewards::Promotion>& promotions) {
    ASSERT_EQ(static_cast<ledger::Result>(result), ledger::Result::LEDGER_OK);
    promotion_initialized_ = true;
    if (wait_for_promotion_initialization_loop_)
      wait_for_promotion_initialization_loop_->Quit();
  }

  void OnPromotionFinished(
      brave_rewards::RewardsService* rewards_service,
      const uint32_t result,
      brave_rewards::Promotion promotion) {
    ASSERT_EQ(static_cast<ledger::Result>(result), ledger::Result::LEDGER_OK);
    promotion_finished_ = true;
    promotion_ = promotion;
    if (wait_for_promotion_finished_loop_) {
      wait_for_promotion_finished_loop_->Quit();
    }
  }

  void OnPublisherListNormalized(brave_rewards::RewardsService* rewards_service,
                                 const brave_rewards::ContentSiteList& list) {
    if (list.size() == 0)
      return;
    publisher_list_normalized_ = true;
    if (wait_for_publisher_list_normalized_loop_)
      wait_for_publisher_list_normalized_loop_->Quit();
  }

  void OnReconcileComplete(
      brave_rewards::RewardsService* rewards_service,
      unsigned int result,
      const std::string& contribution_id,
      const double amount,
      const int32_t type) {
    const auto converted_result = static_cast<ledger::Result>(result);
    const auto converted_type =
        static_cast<ledger::RewardsType>(type);

    if (converted_result == ledger::Result::LEDGER_OK) {
      UpdateContributionBalance(amount, true);
    }

    if (converted_type == ledger::RewardsType::AUTO_CONTRIBUTE) {
      ac_reconcile_completed_ = true;
      ac_reconcile_status_ = converted_result;
      if (wait_for_ac_completed_loop_) {
        wait_for_ac_completed_loop_->Quit();
      }

      // Multiple ac
      multiple_ac_reconcile_count_++;
      multiple_ac_reconcile_status_.push_back(converted_result);

      if (multiple_ac_reconcile_count_ == multiple_ac_reconcile_needed_) {
        multiple_ac_reconcile_completed_ = true;
        if (wait_for_multiple_ac_completed_loop_) {
          wait_for_multiple_ac_completed_loop_->Quit();
        }
      }
    }

    if (converted_type == ledger::RewardsType::ONE_TIME_TIP ||
        converted_type == ledger::RewardsType::RECURRING_TIP) {
      if (converted_result == ledger::Result::LEDGER_OK) {
        reconciled_tip_total_ += amount;
      }

      // Single tip tracking
      tip_reconcile_completed_ = true;
      tip_reconcile_status_ = converted_result;
      if (wait_for_tip_completed_loop_) {
        wait_for_tip_completed_loop_->Quit();
      }

      // Multiple tips
      multiple_tip_reconcile_count_++;
      multiple_tip_reconcile_status_ = converted_result;

      if (multiple_tip_reconcile_count_ == multiple_tip_reconcile_needed_) {
        multiple_tip_reconcile_completed_ = true;
        if (wait_for_multiple_tip_completed_loop_) {
          wait_for_multiple_tip_completed_loop_->Quit();
        }
      }
    }
  }

  void OnRecurringTipSaved(
      brave_rewards::RewardsService* rewards_service,
      bool success) {
    if (!success) {
      return;
    }

    recurring_tip_saved_ = true;
    if (wait_for_recurring_tip_saved_loop_) {
      wait_for_recurring_tip_saved_loop_->Quit();
    }
  }

  void OnPendingContributionSaved(
      brave_rewards::RewardsService* rewards_service,
      int result) {
    if (result != 0) {
      return;
    }

    pending_tip_saved_ = true;
    if (wait_for_pending_tip_saved_loop_) {
      wait_for_pending_tip_saved_loop_->Quit();
    }
  }

  void OnNotificationAdded(
      brave_rewards::RewardsNotificationService* rewards_notification_service,
      const brave_rewards::RewardsNotificationService::RewardsNotification&
      notification) {
    const auto& notifications =
        rewards_notification_service->GetAllNotifications();

    for (const auto& notification : notifications) {
      switch (notification.second.type_) {
        case brave_rewards::RewardsNotificationService::
            RewardsNotificationType::REWARDS_NOTIFICATION_INSUFFICIENT_FUNDS: {
          insufficient_notification_would_have_already_shown_ = true;
          if (wait_for_insufficient_notification_loop_) {
            wait_for_insufficient_notification_loop_->Quit();
          }

          break;
        }
        default: {
          break;
        }
      }
    }
  }

  /**
   * When using notification observer for insufficient funds, tests will fail
   * for sufficient funds because observer will never be called for
   * notification. Use this as callback to know when we come back with
   * sufficient funds to prevent inf loop
   * */
  void ShowNotificationAddFundsForTesting(bool sufficient) {
    if (sufficient) {
      insufficient_notification_would_have_already_shown_ = true;
      if (wait_for_insufficient_notification_loop_) {
        wait_for_insufficient_notification_loop_->Quit();
      }
    }
  }

  void CheckInsufficientFundsForTesting() {
    rewards_service_->MaybeShowNotificationAddFundsForTesting(
        base::BindOnce(
            &BraveRewardsBrowserTest::ShowNotificationAddFundsForTesting,
            AsWeakPtr()));
  }

  void TipViaCode(
      const std::string publisher_key,
      const double amount,
      const ledger::PublisherStatus status,
      const bool should_contribute = false,
      const bool recurring = false,
      const ledger::Result result = ledger::Result::LEDGER_OK) {
    tip_reconcile_completed_ = false;
    pending_tip_saved_ = false;

    auto site = std::make_unique<brave_rewards::ContentSite>();
    site->id = publisher_key;
    site->name = publisher_key;
    site->url = publisher_key;
    site->status = static_cast<int>(status);
    site->provider = "";
    site->favicon_url = "";
    rewards_service_->OnTip(publisher_key, amount, recurring, std::move(site));

    if (recurring) {
      return;
    }

    if (should_contribute) {
      // Wait for reconciliation to complete
      WaitForTipReconcileCompleted();
      ASSERT_EQ(tip_reconcile_status_, result);
      return;
    }

    // Signal to update pending contribution balance
    WaitForPendingTipToBeSaved();
    UpdateContributionBalance(amount, should_contribute);
  }

  void SetUpUpholdWallet(
      const double balance,
      const ledger::WalletStatus status = ledger::WalletStatus::VERIFIED) {
    verified_wallet_ = true;
    external_balance_ = balance;

    auto wallet = ledger::ExternalWallet::New();
    wallet->token = "token";
    wallet->address = external_wallet_address_;
    wallet->status = status;
    wallet->one_time_string = "";
    wallet->user_name = "Brave Test";
    wallet->transferred = true;
    rewards_service()->SaveExternalWallet("uphold", std::move(wallet));
  }

  MOCK_METHOD1(OnGetEnvironment, void(ledger::Environment));
  MOCK_METHOD1(OnGetDebug, void(bool));
  MOCK_METHOD1(OnGetReconcileInterval, void(int32_t));
  MOCK_METHOD1(OnGetShortRetries, void(bool));

  std::unique_ptr<net::EmbeddedTestServer> https_server_;

  brave_rewards::RewardsServiceImpl* rewards_service_;

  brave_rewards::Promotion promotion_;

  std::unique_ptr<base::RunLoop> wait_for_wallet_initialization_loop_;
  bool wallet_initialized_ = false;

  std::unique_ptr<base::RunLoop> wait_for_promotion_initialization_loop_;
  bool promotion_initialized_ = false;

  std::unique_ptr<base::RunLoop> wait_for_promotion_finished_loop_;
  bool promotion_finished_ = false;

  std::unique_ptr<base::RunLoop> wait_for_publisher_list_normalized_loop_;
  bool publisher_list_normalized_ = false;

  std::unique_ptr<base::RunLoop> wait_for_ac_completed_loop_;
  bool ac_reconcile_completed_ = false;
  ledger::Result ac_reconcile_status_ = ledger::Result::LEDGER_ERROR;
  std::unique_ptr<base::RunLoop> wait_for_tip_completed_loop_;

  std::unique_ptr<base::RunLoop> wait_for_multiple_ac_completed_loop_;
  bool multiple_ac_reconcile_completed_ = false;
  int32_t multiple_ac_reconcile_count_ = 0;
  int32_t multiple_ac_reconcile_needed_ = 0;
  std::vector<ledger::Result> multiple_ac_reconcile_status_;

  bool tip_reconcile_completed_ = false;
  ledger::Result tip_reconcile_status_ = ledger::Result::LEDGER_ERROR;

  std::unique_ptr<base::RunLoop> wait_for_multiple_tip_completed_loop_;
  bool multiple_tip_reconcile_completed_ = false;
  int32_t multiple_tip_reconcile_count_ = 0;
  int32_t multiple_tip_reconcile_needed_ = 0;
  ledger::Result multiple_tip_reconcile_status_ = ledger::Result::LEDGER_ERROR;

  std::unique_ptr<base::RunLoop> wait_for_insufficient_notification_loop_;
  bool insufficient_notification_would_have_already_shown_ = false;

  std::unique_ptr<base::RunLoop> wait_for_recurring_tip_saved_loop_;
  bool recurring_tip_saved_ = false;

  std::unique_ptr<base::RunLoop> wait_for_pending_tip_saved_loop_;
  bool pending_tip_saved_ = false;

  std::unique_ptr<base::RunLoop> wait_for_attestation_loop_;

  ledger::SKUOrderPtr sku_order_ = nullptr;

  bool last_publisher_added_ = false;
  bool alter_publisher_list_ = false;
  bool show_defaults_in_properties_ = false;
  std::vector<MadeRequest> requests_made_;
  double balance_ = 0;
  double reconciled_tip_total_ = 0;
  double pending_balance_ = 0;
  double external_balance_ = 0;
  bool verified_wallet_ = false;
  bool promotion_empty_key_ = false;
  const std::string external_wallet_address_ =
      "abe5f454-fedd-4ea9-9203-470ae7315bb3";
};

IN_PROC_BROWSER_TEST_F(BraveRewardsBrowserTest, RenderWelcome) {
  // Enable Rewards
  EnableRewards();
  EXPECT_STREQ(contents()->GetLastCommittedURL().spec().c_str(),
      // actual url is always chrome://
      "chrome://rewards/");
}

IN_PROC_BROWSER_TEST_F(BraveRewardsBrowserTest, ToggleRewards) {
  // Enable Rewards
  EnableRewards();

  // Toggle rewards off
  rewards_service_browsertest_utils::WaitForElementThenClick(
      contents(),
      "[data-test-id2='enableMain']");
  std::string value =
      rewards_service_browsertest_utils::WaitForElementThenGetAttribute(
        contents(),
        "[data-test-id2='enableMain']",
        "data-toggled");
  ASSERT_STREQ(value.c_str(), "false");

  // Toggle rewards back on
  rewards_service_browsertest_utils::WaitForElementThenClick(
      contents(),
      "[data-test-id2='enableMain']");
  value = rewards_service_browsertest_utils::WaitForElementThenGetAttribute(
      contents(),
      "[data-test-id2='enableMain']",
      "data-toggled");
  ASSERT_STREQ(value.c_str(), "true");
}

IN_PROC_BROWSER_TEST_F(BraveRewardsBrowserTest, ToggleAutoContribute) {
  EnableRewards();

  // once rewards has loaded, reload page to activate auto-contribute
  contents()->GetController().Reload(content::ReloadType::NORMAL, true);
  EXPECT_TRUE(WaitForLoadStop(contents()));

  // toggle auto contribute off
  rewards_service_browsertest_utils::WaitForElementThenClick(
      contents(),
      "[data-test-id2='autoContribution']");
  std::string value =
      rewards_service_browsertest_utils::WaitForElementThenGetAttribute(
        contents(),
        "[data-test-id2='autoContribution']",
        "data-toggled");
  ASSERT_STREQ(value.c_str(), "false");

  // toggle auto contribute back on
  rewards_service_browsertest_utils::WaitForElementThenClick(
      contents(),
      "[data-test-id2='autoContribution']");
  value = rewards_service_browsertest_utils::WaitForElementThenGetAttribute(
      contents(),
      "[data-test-id2='autoContribution']",
      "data-toggled");
  ASSERT_STREQ(value.c_str(), "true");
}

IN_PROC_BROWSER_TEST_F(BraveRewardsBrowserTest, ActivateSettingsModal) {
  EnableRewards();

  rewards_service_browsertest_utils::WaitForElementThenClick(
      contents(),
      "[data-test-id='settingsButton']");
  rewards_service_browsertest_utils::WaitForElementToAppear(
      contents(),
      "#modal");
}

IN_PROC_BROWSER_TEST_F(BraveRewardsBrowserTest, HandleFlagsSingleArg) {
  testing::InSequence s;
  // SetEnvironment(ledger::Environment::PRODUCTION)
  EXPECT_CALL(*this, OnGetEnvironment(ledger::Environment::PRODUCTION));
  // Staging - true and 1
  EXPECT_CALL(*this, OnGetEnvironment(ledger::Environment::STAGING)).Times(2);
  // Staging - false and random
  EXPECT_CALL(*this, OnGetEnvironment(
      ledger::Environment::PRODUCTION)).Times(2);

  rewards_service()->SetEnvironment(ledger::Environment::PRODUCTION);
  GetEnvironment();
  RunUntilIdle();

  // Staging - true
  rewards_service()->SetEnvironment(ledger::Environment::PRODUCTION);
  rewards_service()->HandleFlags("staging=true");
  GetEnvironment();
  RunUntilIdle();

  // Staging - 1
  rewards_service()->SetEnvironment(ledger::Environment::PRODUCTION);
  rewards_service()->HandleFlags("staging=1");
  GetEnvironment();
  RunUntilIdle();

  // Staging - false
  rewards_service()->SetEnvironment(ledger::Environment::STAGING);
  rewards_service()->HandleFlags("staging=false");
  GetEnvironment();
  RunUntilIdle();

  // Staging - random
  rewards_service()->SetEnvironment(ledger::Environment::STAGING);
  rewards_service()->HandleFlags("staging=werwe");
  GetEnvironment();
  RunUntilIdle();

  // SetDebug(true)
  EXPECT_CALL(*this, OnGetDebug(true));
  // Debug - true and 1
  EXPECT_CALL(*this, OnGetDebug(true)).Times(2);
  // Debug - false and random
  EXPECT_CALL(*this, OnGetDebug(false)).Times(2);

  rewards_service()->SetDebug(true);
  GetDebug();
  RunUntilIdle();

  // Debug - true
  rewards_service()->SetDebug(false);
  rewards_service()->HandleFlags("debug=true");
  GetDebug();
  RunUntilIdle();

  // Debug - 1
  rewards_service()->SetDebug(false);
  rewards_service()->HandleFlags("debug=1");
  GetDebug();
  RunUntilIdle();

  // Debug - false
  rewards_service()->SetDebug(true);
  rewards_service()->HandleFlags("debug=false");
  GetDebug();
  RunUntilIdle();

  // Debug - random
  rewards_service()->SetDebug(true);
  rewards_service()->HandleFlags("debug=werwe");
  GetDebug();
  RunUntilIdle();

  // SetEnvironment(ledger::Environment::PRODUCTION)
  EXPECT_CALL(*this, OnGetEnvironment(ledger::Environment::PRODUCTION));
  // Development - true and 1
  EXPECT_CALL(
      *this,
      OnGetEnvironment(ledger::Environment::DEVELOPMENT)).Times(2);
  // Development - false and random
  EXPECT_CALL(
      *this,
      OnGetEnvironment(ledger::Environment::PRODUCTION)).Times(2);

  rewards_service()->SetEnvironment(ledger::Environment::PRODUCTION);
  GetEnvironment();
  RunUntilIdle();

  // Development - true
  rewards_service()->SetEnvironment(ledger::Environment::PRODUCTION);
  rewards_service()->HandleFlags("development=true");
  GetEnvironment();
  RunUntilIdle();

  // Development - 1
  rewards_service()->SetEnvironment(ledger::Environment::PRODUCTION);
  rewards_service()->HandleFlags("development=1");
  GetEnvironment();
  RunUntilIdle();

  // Development - false
  rewards_service()->SetEnvironment(ledger::Environment::PRODUCTION);
  rewards_service()->HandleFlags("development=false");
  GetEnvironment();
  RunUntilIdle();

  // Development - random
  rewards_service()->SetEnvironment(ledger::Environment::PRODUCTION);
  rewards_service()->HandleFlags("development=werwe");
  GetEnvironment();
  RunUntilIdle();

  // positive number
  EXPECT_CALL(*this, OnGetReconcileInterval(10));
  // negative number and string
  EXPECT_CALL(*this, OnGetReconcileInterval(0)).Times(2);

  // Reconcile interval - positive number
  rewards_service()->SetReconcileInterval(0);
  rewards_service()->HandleFlags("reconcile-interval=10");
  GetReconcileInterval();
  RunUntilIdle();

  // Reconcile interval - negative number
  rewards_service()->SetReconcileInterval(0);
  rewards_service()->HandleFlags("reconcile-interval=-1");
  GetReconcileInterval();
  RunUntilIdle();

  // Reconcile interval - string
  rewards_service()->SetReconcileInterval(0);
  rewards_service()->HandleFlags("reconcile-interval=sdf");
  GetReconcileInterval();
  RunUntilIdle();

  EXPECT_CALL(*this, OnGetShortRetries(true));   // on
  EXPECT_CALL(*this, OnGetShortRetries(false));  // off

  // Short retries - on
  rewards_service()->SetShortRetries(false);
  rewards_service()->HandleFlags("short-retries=true");
  GetShortRetries();
  RunUntilIdle();

  // Short retries - off
  rewards_service()->SetShortRetries(true);
  rewards_service()->HandleFlags("short-retries=false");
  GetShortRetries();
  RunUntilIdle();
}

IN_PROC_BROWSER_TEST_F(BraveRewardsBrowserTest, HandleFlagsMultipleFlags) {
  EXPECT_CALL(*this, OnGetEnvironment(ledger::Environment::STAGING));
  EXPECT_CALL(*this, OnGetDebug(true));
  EXPECT_CALL(*this, OnGetReconcileInterval(10));
  EXPECT_CALL(*this, OnGetShortRetries(true));

  rewards_service()->SetEnvironment(ledger::Environment::PRODUCTION);
  rewards_service()->SetDebug(true);
  rewards_service()->SetReconcileInterval(0);
  rewards_service()->SetShortRetries(false);

  rewards_service()->HandleFlags(
      "staging=true,debug=true,short-retries=true,reconcile-interval=10");

  GetReconcileInterval();
  GetShortRetries();
  GetEnvironment();
  GetDebug();
  RunUntilIdle();
}

IN_PROC_BROWSER_TEST_F(BraveRewardsBrowserTest, HandleFlagsWrongInput) {
  EXPECT_CALL(*this, OnGetEnvironment(ledger::Environment::PRODUCTION));
  EXPECT_CALL(*this, OnGetDebug(false));
  EXPECT_CALL(*this, OnGetReconcileInterval(0));
  EXPECT_CALL(*this, OnGetShortRetries(false));

  rewards_service()->SetEnvironment(ledger::Environment::PRODUCTION);
  rewards_service()->SetDebug(false);
  rewards_service()->SetReconcileInterval(0);
  rewards_service()->SetShortRetries(false);

  rewards_service()->HandleFlags(
      "staging=,debug=,shortretries=true,reconcile-interval");

  GetReconcileInterval();
  GetShortRetries();
  GetDebug();
  GetEnvironment();
  RunUntilIdle();
}

// #1 - Claim promotion via settings page
IN_PROC_BROWSER_TEST_F(BraveRewardsBrowserTest, ClaimPromotionViaSettingsPage) {
  // Enable Rewards
  EnableRewards();

  // Claim and verify promotion using settings page
  const bool use_panel = false;
  ClaimPromotion(use_panel);
}

// #2 - Claim promotion via panel
IN_PROC_BROWSER_TEST_F(BraveRewardsBrowserTest, ClaimPromotionViaPanel) {
  // Enable Rewards
  EnableRewards();

  // Claim and verify promotion using panel
  const bool use_panel = true;
  ClaimPromotion(use_panel);
}

// #3 - Panel shows correct publisher data
IN_PROC_BROWSER_TEST_F(BraveRewardsBrowserTest,
                       PanelShowsCorrectPublisherData) {
  // Enable Rewards
  EnableRewardsViaCode();

  // Navigate to a verified site in a new tab
  const std::string publisher = "duckduckgo.com";
  GURL url = https_server()->GetURL(publisher, "/index.html");
  ui_test_utils::NavigateToURLWithDisposition(
      browser(), url, WindowOpenDisposition::NEW_FOREGROUND_TAB,
      ui_test_utils::BROWSER_TEST_WAIT_FOR_LOAD_STOP);

  // Open the Rewards popup
  content::WebContents* popup_contents = OpenRewardsPopup();
  ASSERT_TRUE(popup_contents);

  // Retrieve the inner text of the wallet panel and verify that it
  // looks as expected
  rewards_service_browsertest_utils::WaitForElementToContain(
      popup_contents,
      "[id='wallet-panel']",
      "Brave Verified Creator");
  rewards_service_browsertest_utils::WaitForElementToContain(
      popup_contents,
      "[id='wallet-panel']",
      publisher);

  // Retrieve the inner HTML of the wallet panel and verify that it
  // contains the expected favicon
  {
    const std::string favicon =
        "chrome://favicon/size/64@1x/https://" + publisher;
    rewards_service_browsertest_utils::WaitForElementToContainHTML(
        popup_contents,
        "#wallet-panel",
        favicon);
  }
}

// #4a - Visit verified publisher
IN_PROC_BROWSER_TEST_F(BraveRewardsBrowserTest, VisitVerifiedPublisher) {
  // Enable Rewards
  EnableRewards();

  // Visit verified publisher
  const bool verified = true;
  VisitPublisher("duckduckgo.com", verified);
}

// #4b - Visit unverified publisher
IN_PROC_BROWSER_TEST_F(BraveRewardsBrowserTest, VisitUnverifiedPublisher) {
  // Enable Rewards
  EnableRewards();

  // Visit unverified publisher
  const bool verified = false;
  VisitPublisher("brave.com", verified);
}

// #5 - Auto contribution
IN_PROC_BROWSER_TEST_F(BraveRewardsBrowserTest, AutoContribution) {
  // Enable Rewards
  EnableRewards();

  ClaimPromotionViaCode();

  // Visit verified publisher
  const bool verified = true;
  VisitPublisher("duckduckgo.com", verified);

  // Trigger contribution process
  rewards_service()->StartMonthlyContributionForTest();

  // Wait for reconciliation to complete successfully
  WaitForACReconcileCompleted();
  ASSERT_EQ(ac_reconcile_status_, ledger::Result::LEDGER_OK);

  // Make sure that balance is updated correctly
  IsBalanceCorrect();

  // Check that summary table shows the appropriate contribution
  rewards_service_browsertest_utils::WaitForElementToContain(
      contents(),
      "[color=contribute]",
      "-20.000BAT");
}

IN_PROC_BROWSER_TEST_F(BraveRewardsBrowserTest,
    AutoContributionMultiplePublishers) {
  // Enable Rewards
  EnableRewards();

  ClaimPromotionViaCode();

  // Visit verified publisher
  const bool verified = true;
  VisitPublisher("duckduckgo.com", verified);
  VisitPublisher("laurenwags.github.io", verified);

  // Trigger contribution process
  rewards_service()->StartMonthlyContributionForTest();

  // Wait for reconciliation to complete successfully
  WaitForACReconcileCompleted();
  ASSERT_EQ(ac_reconcile_status_, ledger::Result::LEDGER_OK);

  // Make sure that balance is updated correctly
  IsBalanceCorrect();

  // Check that summary table shows the appropriate contribution
  rewards_service_browsertest_utils::WaitForElementToContain(
      contents(),
      "[color=contribute]",
      "-20.000BAT");
}

IN_PROC_BROWSER_TEST_F(BraveRewardsBrowserTest,
    AutoContributionMultiplePublishersUphold) {
  SetUpUpholdWallet(50.0);
  // Enable Rewards
  EnableRewards();

  ledger::SKUOrderItemList items;
  auto item = ledger::SKUOrderItem::New();
  item->order_item_id = "ed193339-e58c-483c-8d61-7decd3c24827";
  item->order_id = "a38b211b-bf78-42c8-9479-b11e92e3a76c";
  item->quantity = 80;
  item->price = 0.25;
  item->description = "description";
  item->type = ledger::SKUOrderItemType::SINGLE_USE;
  items.push_back(std::move(item));

  auto order = ledger::SKUOrder::New();
  order->order_id = "a38b211b-bf78-42c8-9479-b11e92e3a76c";
  order->total_amount = 20;
  order->merchant_id = "";
  order->location = "brave.com";
  order->items = std::move(items);
  sku_order_ = std::move(order);

  // Visit verified publisher
  const bool verified = true;
  VisitPublisher("duckduckgo.com", verified);
  VisitPublisher("laurenwags.github.io", verified);

  // Trigger contribution process
  rewards_service()->StartMonthlyContributionForTest();

  // Wait for reconciliation to complete successfully
  WaitForACReconcileCompleted();
  ASSERT_EQ(ac_reconcile_status_, ledger::Result::LEDGER_OK);

  // Make sure that balance is updated correctly
  IsBalanceCorrect();

  // Check that summary table shows the appropriate contribution
  rewards_service_browsertest_utils::WaitForElementToContain(
      contents(),
      "[color=contribute]",
      "-20.000BAT");
}

IN_PROC_BROWSER_TEST_F(BraveRewardsBrowserTest, AutoContributeWhenACOff) {
  EnableRewards();

  ClaimPromotionViaCode();

  // Visit verified publisher
  const bool verified = true;
  VisitPublisher("duckduckgo.com", verified);

  // toggle auto contribute off
  rewards_service_browsertest_utils::WaitForElementThenClick(
      contents(),
      "[data-test-id2='autoContribution']");
  std::string value =
      rewards_service_browsertest_utils::WaitForElementThenGetAttribute(
        contents(),
        "[data-test-id2='autoContribution']",
        "data-toggled");
  ASSERT_STREQ(value.c_str(), "false");

  // Trigger contribution process
  rewards_service()->StartMonthlyContributionForTest();
}

// #6 - Tip verified publisher
IN_PROC_BROWSER_TEST_F(BraveRewardsBrowserTest, TipVerifiedPublisher) {
  // Enable Rewards
  EnableRewards();

  ClaimPromotionViaCode();

  // Tip verified publisher
  TipPublisher("duckduckgo.com", ContributionType::OneTimeTip, true);
}

// #7 - Tip unverified publisher
IN_PROC_BROWSER_TEST_F(BraveRewardsBrowserTest, TipUnverifiedPublisher) {
  // Enable Rewards
  EnableRewards();

  ClaimPromotionViaCode();

  // Tip unverified publisher
  TipPublisher("brave.com", ContributionType::OneTimeTip);
}

// #8 - Recurring tip for verified publisher
IN_PROC_BROWSER_TEST_F(BraveRewardsBrowserTest,
                       RecurringTipForVerifiedPublisher) {
  // Enable Rewards
  EnableRewards();

  ClaimPromotionViaCode();

  // Tip verified publisher
  TipPublisher("duckduckgo.com", ContributionType::MonthlyTip, true);
}

// #9 - Recurring tip for unverified publisher
IN_PROC_BROWSER_TEST_F(BraveRewardsBrowserTest,
                       RecurringTipForUnverifiedPublisher) {
  // Enable Rewards
  EnableRewards();

  ClaimPromotionViaCode();

  // Tip verified publisher
  TipPublisher("brave.com", ContributionType::MonthlyTip, false);
}

// Brave tip icon is injected when visiting Twitter
IN_PROC_BROWSER_TEST_F(BraveRewardsBrowserTest, TwitterTipsInjectedOnTwitter) {
  // Enable Rewards
  EnableRewardsViaCode();

  // Navigate to Twitter in a new tab
  GURL url = https_server()->GetURL("twitter.com", "/twitter");
  ui_test_utils::NavigateToURLWithDisposition(
      browser(), url, WindowOpenDisposition::NEW_FOREGROUND_TAB,
      ui_test_utils::BROWSER_TEST_WAIT_FOR_LOAD_STOP);

  // Ensure that Media tips injection is active
  rewards_service_browsertest_utils::IsMediaTipsInjected(contents(), true);
}

// Brave tip icon is not injected when visiting Twitter while Brave
// Rewards is disabled
IN_PROC_BROWSER_TEST_F(BraveRewardsBrowserTest,
                       TwitterTipsNotInjectedWhenRewardsDisabled) {
  // Navigate to Twitter in a new tab
  GURL url = https_server()->GetURL("twitter.com", "/twitter");
  ui_test_utils::NavigateToURLWithDisposition(
      browser(), url, WindowOpenDisposition::NEW_FOREGROUND_TAB,
      ui_test_utils::BROWSER_TEST_WAIT_FOR_LOAD_STOP);

  // Ensure that Media tips injection is not active
  rewards_service_browsertest_utils::IsMediaTipsInjected(contents(), false);
}

// Brave tip icon is injected when visiting old Twitter
IN_PROC_BROWSER_TEST_F(BraveRewardsBrowserTest,
                       TwitterTipsInjectedOnOldTwitter) {
  // Enable Rewards
  EnableRewardsViaCode();

  // Navigate to Twitter in a new tab
  GURL url = https_server()->GetURL("twitter.com", "/oldtwitter");
  ui_test_utils::NavigateToURLWithDisposition(
      browser(), url, WindowOpenDisposition::NEW_FOREGROUND_TAB,
      ui_test_utils::BROWSER_TEST_WAIT_FOR_LOAD_STOP);

  // Ensure that Media tips injection is active
  rewards_service_browsertest_utils::IsMediaTipsInjected(contents(), true);
}

// Brave tip icon is not injected when visiting old Twitter while
// Brave Rewards is disabled
IN_PROC_BROWSER_TEST_F(BraveRewardsBrowserTest,
                       TwitterTipsNotInjectedWhenRewardsDisabledOldTwitter) {
  // Navigate to Twitter in a new tab
  GURL url = https_server()->GetURL("twitter.com", "/oldtwitter");
  ui_test_utils::NavigateToURLWithDisposition(
      browser(), url, WindowOpenDisposition::NEW_FOREGROUND_TAB,
      ui_test_utils::BROWSER_TEST_WAIT_FOR_LOAD_STOP);

  // Ensure that Media tips injection is not active
  rewards_service_browsertest_utils::IsMediaTipsInjected(contents(), false);
}

// Brave tip icon is not injected into non-Twitter sites
IN_PROC_BROWSER_TEST_F(BraveRewardsBrowserTest,
                       TwitterTipsNotInjectedOnNonTwitter) {
  // Enable Rewards
  EnableRewardsViaCode();

  // Navigate to a non-Twitter site in a new tab
  GURL url = https_server()->GetURL("brave.com", "/twitter");
  ui_test_utils::NavigateToURLWithDisposition(
      browser(), url, WindowOpenDisposition::NEW_FOREGROUND_TAB,
      ui_test_utils::BROWSER_TEST_WAIT_FOR_LOAD_STOP);

  // Ensure that Media tips injection is not active
  rewards_service_browsertest_utils::IsMediaTipsInjected(contents(), false);
}

// Brave tip icon is injected when visiting Reddit
IN_PROC_BROWSER_TEST_F(BraveRewardsBrowserTest, RedditTipsInjectedOnReddit) {
  // Enable Rewards
  EnableRewardsViaCode();

  // Navigate to Reddit in a new tab
  GURL url = https_server()->GetURL("reddit.com", "/reddit");
  ui_test_utils::NavigateToURLWithDisposition(
      browser(), url, WindowOpenDisposition::NEW_FOREGROUND_TAB,
      ui_test_utils::BROWSER_TEST_WAIT_FOR_LOAD_STOP);

  // Ensure that Media Tips injection is active
  rewards_service_browsertest_utils::IsMediaTipsInjected(contents(), true);
}

// Brave tip icon is not injected when visiting Reddit
IN_PROC_BROWSER_TEST_F(BraveRewardsBrowserTest,
                       RedditTipsNotInjectedWhenRewardsDisabled) {
  // Navigate to Reddit in a new tab
  GURL url = https_server()->GetURL("reddit.com", "/reddit");
  ui_test_utils::NavigateToURLWithDisposition(
      browser(), url, WindowOpenDisposition::NEW_FOREGROUND_TAB,
      ui_test_utils::BROWSER_TEST_WAIT_FOR_LOAD_STOP);

  // Ensure that Media Tips injection is not active
  rewards_service_browsertest_utils::IsMediaTipsInjected(contents(), false);
}

// Brave tip icon is not injected when visiting Reddit
IN_PROC_BROWSER_TEST_F(BraveRewardsBrowserTest,
                       RedditTipsNotInjectedOnNonReddit) {
  // Enable Rewards
  EnableRewardsViaCode();

  // Navigate to Reddit in a new tab
  GURL url = https_server()->GetURL("brave.com", "/reddit");
  ui_test_utils::NavigateToURLWithDisposition(
      browser(), url, WindowOpenDisposition::NEW_FOREGROUND_TAB,
      ui_test_utils::BROWSER_TEST_WAIT_FOR_LOAD_STOP);

  // Ensure that Media Tips injection is not active
  rewards_service_browsertest_utils::IsMediaTipsInjected(contents(), false);
}

// Brave tip icon is injected when visiting GitHub
IN_PROC_BROWSER_TEST_F(BraveRewardsBrowserTest, GitHubTipsInjectedOnGitHub) {
  // Enable Rewards
  EnableRewardsViaCode();

  // Navigate to GitHub in a new tab
  GURL url = https_server()->GetURL("github.com", "/github");
  ui_test_utils::NavigateToURLWithDisposition(
      browser(), url, WindowOpenDisposition::NEW_FOREGROUND_TAB,
      ui_test_utils::BROWSER_TEST_WAIT_FOR_LOAD_STOP);

  // Ensure that Media Tips injection is active
  rewards_service_browsertest_utils::IsMediaTipsInjected(contents(), true);
}

// Brave tip icon is not injected when visiting GitHub while Brave
// Rewards is disabled
IN_PROC_BROWSER_TEST_F(BraveRewardsBrowserTest,
                       GitHubTipsNotInjectedWhenRewardsDisabled) {
  // Navigate to GitHub in a new tab
  GURL url = https_server()->GetURL("github.com", "/github");
  ui_test_utils::NavigateToURLWithDisposition(
      browser(), url, WindowOpenDisposition::NEW_FOREGROUND_TAB,
      ui_test_utils::BROWSER_TEST_WAIT_FOR_LOAD_STOP);

  // Ensure that Media Tips injection is not active
  rewards_service_browsertest_utils::IsMediaTipsInjected(contents(), false);
}

// Brave tip icon is not injected when not visiting GitHub
IN_PROC_BROWSER_TEST_F(BraveRewardsBrowserTest,
                       GitHubTipsNotInjectedOnNonGitHub) {
  // Enable Rewards
  EnableRewardsViaCode();

  // Navigate to GitHub in a new tab
  GURL url = https_server()->GetURL("brave.com", "/github");
  ui_test_utils::NavigateToURLWithDisposition(
      browser(), url, WindowOpenDisposition::NEW_FOREGROUND_TAB,
      ui_test_utils::BROWSER_TEST_WAIT_FOR_LOAD_STOP);

  // Ensure that Media Tips injection is not active
  rewards_service_browsertest_utils::IsMediaTipsInjected(contents(), false);
}

// Check pending contributions
IN_PROC_BROWSER_TEST_F(BraveRewardsBrowserTest,
                       PendingContributionTip) {
  const std::string publisher = "example.com";

  // Enable Rewards
  EnableRewards();

  ClaimPromotionViaCode();

  // Tip unverified publisher
  TipPublisher(publisher, ContributionType::OneTimeTip);

  // Check that link for pending is shown and open modal
  rewards_service_browsertest_utils::WaitForElementThenClick(
      contents(),
      "[data-test-id='reservedAllLink']");

  // Make sure that table is populated
  rewards_service_browsertest_utils::WaitForElementToContain(
      contents(),
      "[id='pendingContributionTable'] a",
      publisher);
}

IN_PROC_BROWSER_TEST_F(BraveRewardsBrowserTest,
    InsufficientNotificationForZeroAmountZeroPublishers) {
  AddNotificationServiceObserver();
  EnableRewardsViaCode();
  CheckInsufficientFundsForTesting();
  WaitForInsufficientFundsNotification();
  const brave_rewards::RewardsNotificationService::RewardsNotificationsMap&
      notifications = rewards_service_->GetAllNotifications();

  if (notifications.empty()) {
    SUCCEED();
    return;
  }

  bool is_showing_notification = IsShowingNotificationForType(
      RewardsNotificationType::REWARDS_NOTIFICATION_INSUFFICIENT_FUNDS);

  EXPECT_FALSE(is_showing_notification);
}

IN_PROC_BROWSER_TEST_F(BraveRewardsBrowserTest,
                       InsufficientNotificationForACNotEnoughFunds) {
  AddNotificationServiceObserver();
  EnableRewards();

  // Visit publishers
  const bool verified = true;
  while (!last_publisher_added_) {
    VisitPublisher("duckduckgo.com", verified);
    VisitPublisher("bumpsmack.com", verified);
    VisitPublisher("brave.com", !verified, true);
  }

  CheckInsufficientFundsForTesting();
  WaitForInsufficientFundsNotification();
  const brave_rewards::RewardsNotificationService::RewardsNotificationsMap&
      notifications = rewards_service_->GetAllNotifications();

  if (notifications.empty()) {
    SUCCEED();
    return;
  }

  bool is_showing_notification = IsShowingNotificationForType(
      RewardsNotificationType::REWARDS_NOTIFICATION_INSUFFICIENT_FUNDS);

  EXPECT_FALSE(is_showing_notification);
}

IN_PROC_BROWSER_TEST_F(BraveRewardsBrowserTest,
                       InsufficientNotificationForInsufficientAmount) {
  AddNotificationServiceObserver();
  EnableRewards();
  ClaimPromotionViaCode();

  TipViaCode(
      "duckduckgo.com",
      20.0,
      ledger::PublisherStatus::VERIFIED,
      false,
      true);

  TipViaCode(
      "brave.com",
      50.0,
      ledger::PublisherStatus::NOT_VERIFIED,
      false,
      true);

  CheckInsufficientFundsForTesting();
  WaitForInsufficientFundsNotification();
  const brave_rewards::RewardsNotificationService::RewardsNotificationsMap&
      notifications = rewards_service_->GetAllNotifications();

  if (notifications.empty()) {
    SUCCEED();
    return;
  }

  bool is_showing_notification = IsShowingNotificationForType(
      RewardsNotificationType::REWARDS_NOTIFICATION_INSUFFICIENT_FUNDS);

  EXPECT_FALSE(is_showing_notification);
}

IN_PROC_BROWSER_TEST_F(BraveRewardsBrowserTest,
                       InsufficientNotificationForVerifiedInsufficientAmount) {
  AddNotificationServiceObserver();
  EnableRewards();
  ClaimPromotionViaCode();

  TipViaCode(
      "duckduckgo.com",
      50.0,
      ledger::PublisherStatus::VERIFIED,
      false,
      true);

  TipViaCode(
      "brave.com",
      50.0,
      ledger::PublisherStatus::NOT_VERIFIED,
      false,
      true);

  CheckInsufficientFundsForTesting();
  WaitForInsufficientFundsNotification();
  const brave_rewards::RewardsNotificationService::RewardsNotificationsMap&
      notifications = rewards_service_->GetAllNotifications();

  if (notifications.empty()) {
    FAIL() << "Should see Insufficient Funds notification";
    return;
  }

  bool is_showing_notification = IsShowingNotificationForType(
      RewardsNotificationType::REWARDS_NOTIFICATION_INSUFFICIENT_FUNDS);

  EXPECT_TRUE(is_showing_notification);
}

// Test whether rewards is disabled in private profile.
IN_PROC_BROWSER_TEST_F(BraveRewardsBrowserTest, PrefsTestInPrivateWindow) {
  EnableRewards();
  auto* profile = browser()->profile();
  EXPECT_TRUE(profile->GetPrefs()->GetBoolean(
      brave_rewards::prefs::kBraveRewardsEnabled));

  Profile* private_profile = profile->GetOffTheRecordProfile();
  EXPECT_FALSE(private_profile->GetPrefs()->GetBoolean(
      brave_rewards::prefs::kBraveRewardsEnabled));
}

IN_PROC_BROWSER_TEST_F(BraveRewardsBrowserTest, ProcessPendingContributions) {
  AddNotificationServiceObserver();

  alter_publisher_list_ = true;

  EnableRewards();

  contents()->GetController().Reload(content::ReloadType::NORMAL, true);
  EXPECT_TRUE(WaitForLoadStop(contents()));

  // Tip unverified publisher
  TipViaCode("brave.com", 1.0, ledger::PublisherStatus::NOT_VERIFIED);
  TipViaCode("brave.com", 5.0, ledger::PublisherStatus::NOT_VERIFIED);
  TipViaCode("3zsistemi.si", 10.0, ledger::PublisherStatus::NOT_VERIFIED);
  TipViaCode("3zsistemi.si", 5.0, ledger::PublisherStatus::NOT_VERIFIED);
  TipViaCode("3zsistemi.si", 10.0, ledger::PublisherStatus::NOT_VERIFIED);
  TipViaCode("3zsistemi.si", 10.0, ledger::PublisherStatus::NOT_VERIFIED);

  ClaimPromotionViaCode();

  alter_publisher_list_ = false;
  VerifyTip(41.0, false, false, true);

  // Visit publisher
  GURL url = https_server()->GetURL("3zsistemi.si", "/index.html");
  ui_test_utils::NavigateToURLWithDisposition(
      browser(), url, WindowOpenDisposition::NEW_FOREGROUND_TAB,
      ui_test_utils::BROWSER_TEST_WAIT_FOR_LOAD_STOP);

  // Refresh publisher list
  RefreshPublisherListUsingRewardsPopup();

  // Activate the Rewards settings page tab
  ActivateTabAtIndex(0);

  // Wait for new verified publisher to be processed
  WaitForMultipleTipReconcileCompleted(3);
  ASSERT_EQ(multiple_tip_reconcile_status_, ledger::Result::LEDGER_OK);
  UpdateContributionBalance(-25.0, false);  // update pending balance

  // Make sure that balance is updated correctly
  IsBalanceCorrect();

  // Check that wallet summary shows the appropriate tip amount
  rewards_service_browsertest_utils::WaitForElementToEqual(
      contents(),
      "[data-test-id=summary-tips] [color=contribute] span span",
      ExpectedTipSummaryAmountString());

  // Make sure that pending contribution box shows the correct
  // amount
  IsPendingBalanceCorrect();

  // Open the Rewards popup
  content::WebContents* popup_contents = OpenRewardsPopup();
  ASSERT_TRUE(popup_contents);

  // Check if insufficient funds notification is shown
  rewards_service_browsertest_utils::WaitForElementToContain(
      popup_contents,
      "#root",
      "Insufficient Funds");

  // Close notification
  rewards_service_browsertest_utils::WaitForElementThenClick(
      popup_contents,
      "[data-test-id=notification-close]");

  // Check if verified notification is shown
  rewards_service_browsertest_utils::WaitForElementToContain(
      popup_contents,
      "#root",
      "3zsistemi.si");
}

IN_PROC_BROWSER_TEST_F(BraveRewardsBrowserTest, PanelDefaultMonthlyTipChoices) {
  EnableRewards();

  ClaimPromotionViaCode();

  GURL url = https_server()->GetURL("3zsistemi.si", "/index.html");
  ui_test_utils::NavigateToURLWithDisposition(
      browser(), url, WindowOpenDisposition::NEW_FOREGROUND_TAB,
      ui_test_utils::BROWSER_TEST_WAIT_FOR_LOAD_STOP);

  // Add a recurring tip of 10 BAT.
  TipViaCode(
      "3zsistemi.si",
      10.0,
      ledger::PublisherStatus::VERIFIED,
      false,
      true);

  content::WebContents* popup = OpenRewardsPopup();
  const auto tip_options = GetRewardsPopupTipOptions(popup);
  ASSERT_EQ(tip_options, std::vector<double>({ 0, 1, 10, 100 }));
}

IN_PROC_BROWSER_TEST_F(BraveRewardsBrowserTest, SiteBannerDefaultTipChoices) {
  EnableRewards();

  GURL url = https_server()->GetURL("3zsistemi.si", "/index.html");
  ui_test_utils::NavigateToURLWithDisposition(
      browser(), url, WindowOpenDisposition::NEW_FOREGROUND_TAB,
      ui_test_utils::BROWSER_TEST_WAIT_FOR_LOAD_STOP);

  content::WebContents* site_banner =
      OpenSiteBanner(ContributionType::OneTimeTip);
  auto tip_options = GetSiteBannerTipOptions(site_banner);
  ASSERT_EQ(tip_options, std::vector<double>({ 1, 5, 50 }));

  site_banner = OpenSiteBanner(ContributionType::MonthlyTip);
  tip_options = GetSiteBannerTipOptions(site_banner);
  ASSERT_EQ(tip_options, std::vector<double>({ 1, 10, 100 }));
}

IN_PROC_BROWSER_TEST_F(
    BraveRewardsBrowserTest,
    SiteBannerDefaultPublisherAmounts) {
  EnableRewards();

  GURL url = https_server()->GetURL("laurenwags.github.io", "/index.html");
  ui_test_utils::NavigateToURLWithDisposition(
      browser(), url, WindowOpenDisposition::NEW_FOREGROUND_TAB,
      ui_test_utils::BROWSER_TEST_WAIT_FOR_LOAD_STOP);

  content::WebContents* site_banner =
      OpenSiteBanner(ContributionType::OneTimeTip);
  const auto tip_options = GetSiteBannerTipOptions(site_banner);
  ASSERT_EQ(tip_options, std::vector<double>({ 5, 10, 20 }));
}

IN_PROC_BROWSER_TEST_F(BraveRewardsBrowserTest, NotVerifiedWallet) {
  EnableRewards();

  // Click on verify button
  rewards_service_browsertest_utils::WaitForElementThenClick(
      contents(),
      "#verify-wallet-button");

  // Click on verify button in on boarding
  rewards_service_browsertest_utils::WaitForElementThenClick(
      contents(),
      "#on-boarding-verify-button");

  // Check if we are redirected to uphold
  {
    const GURL current_url = contents()->GetURL();
    ASSERT_TRUE(base::StartsWith(
        current_url.spec(),
        braveledger_uphold::GetUrl() + "/authorize/",
        base::CompareCase::INSENSITIVE_ASCII));
  }

  // Fake successful authentication
  ui_test_utils::NavigateToURLBlockUntilNavigationsComplete(
        browser(),
        uphold_auth_url(), 1);

  // Check if we are redirected to KYC page
  {
    const GURL current_url = contents()->GetURL();
    ASSERT_TRUE(base::StartsWith(
        current_url.spec(),
        braveledger_uphold::GetUrl() + "/signup/step2",
        base::CompareCase::INSENSITIVE_ASCII));
  }
}

IN_PROC_BROWSER_TEST_F(BraveRewardsBrowserTest,
                       TipWithVerifiedWallet) {
  SetUpUpholdWallet(50.0);

  // Enable Rewards
  EnableRewards();

  const double amount = 5.0;
  const bool should_contribute = true;
  TipViaCode(
      "duckduckgo.com",
      amount,
      ledger::PublisherStatus::VERIFIED,
      should_contribute);
  VerifyTip(amount, should_contribute, false, true);
}

IN_PROC_BROWSER_TEST_F(BraveRewardsBrowserTest,
                       MultipleTipsProduceMultipleFeesWithVerifiedWallet) {
  SetUpUpholdWallet(50.0);

  // Enable Rewards
  EnableRewards();

  double total_amount = 0.0;
  const double amount = 5.0;
  const double fee_percentage = 0.05;
  const double tip_fee = amount * fee_percentage;
  const bool should_contribute = true;
  TipViaCode(
      "duckduckgo.com",
      amount,
      ledger::PublisherStatus::VERIFIED,
      should_contribute);
  total_amount += amount;

  TipViaCode(
      "laurenwags.github.io",
      amount,
      ledger::PublisherStatus::VERIFIED,
      should_contribute);
  total_amount += amount;

  VerifyTip(total_amount, should_contribute, false, true);

  ledger::TransferFeeList transfer_fees =
      rewards_service()->GetTransferFeesForTesting("uphold");

  ASSERT_EQ(transfer_fees.size(), 2UL);

  for (auto const& value : transfer_fees) {
    ASSERT_EQ(value.second->amount, tip_fee);
  }
}

IN_PROC_BROWSER_TEST_F(BraveRewardsBrowserTest, TipConnectedPublisherAnon) {
  // Enable Rewards
  EnableRewards();

  ClaimPromotionViaCode();

  // Tip verified publisher
  const double amount = 5.0;
  const bool should_contribute = true;
  TipViaCode(
      "bumpsmack.com",
      amount,
      ledger::PublisherStatus::CONNECTED,
      should_contribute);
  VerifyTip(amount, should_contribute, false, true);
}

IN_PROC_BROWSER_TEST_F(
    BraveRewardsBrowserTest,
    TipConnectedPublisherAnonAndConnected) {
  SetUpUpholdWallet(50.0);

  // Enable Rewards
  EnableRewards();

  ClaimPromotionViaCode();

  // Tip verified publisher
  const double amount = 5.0;
  const bool should_contribute = true;
  TipViaCode(
      "bumpsmack.com",
      amount,
      ledger::PublisherStatus::CONNECTED,
      should_contribute);
  VerifyTip(amount, should_contribute, false, true);
}

IN_PROC_BROWSER_TEST_F(
    BraveRewardsBrowserTest,
    TipConnectedPublisherConnected) {
  SetUpUpholdWallet(50.0, ledger::WalletStatus::CONNECTED);

  // Enable Rewards
  EnableRewards();
  contents()->GetController().Reload(content::ReloadType::NORMAL, true);
  EXPECT_TRUE(WaitForLoadStop(contents()));

  // Tip connected publisher
  const double amount = 5.0;
  const bool should_contribute = false;
  TipViaCode(
      "bumpsmack.com",
      amount,
      ledger::PublisherStatus::CONNECTED,
      should_contribute,
      false,
      ledger::Result::LEDGER_ERROR);

  IsBalanceCorrect();

  // Make sure that tips table is empty
  rewards_service_browsertest_utils::WaitForElementToEqual(
      contents(),
      "#tips-table > div > div",
      "Have you tipped your favorite content creator today?");
}

IN_PROC_BROWSER_TEST_F(
    BraveRewardsBrowserTest,
    TipConnectedPublisherVerified) {
  SetUpUpholdWallet(50.0);

  // Enable Rewards
  EnableRewards();
  contents()->GetController().Reload(content::ReloadType::NORMAL, true);
  EXPECT_TRUE(WaitForLoadStop(contents()));

  // Tip connected publisher
  const double amount = 5.0;
  const bool should_contribute = false;
  TipViaCode(
      "bumpsmack.com",
      amount,
      ledger::PublisherStatus::CONNECTED,
      should_contribute,
      false,
      ledger::Result::LEDGER_ERROR);

  IsBalanceCorrect();

  // Make sure that tips table is empty
  rewards_service_browsertest_utils::WaitForElementToEqual(
      contents(),
      "#tips-table > div > div",
      "Have you tipped your favorite content creator today?");
}

// Ensure that we can make a one-time tip of a non-integral amount.
IN_PROC_BROWSER_TEST_F(BraveRewardsBrowserTest, TipNonIntegralAmount) {
  EnableRewards();

  ClaimPromotionViaCode();

  // TODO(jhoneycutt): Test that this works through the tipping UI.
  rewards_service()->OnTip("duckduckgo.com", 2.5, false);
  WaitForTipReconcileCompleted();
  ASSERT_EQ(tip_reconcile_status_, ledger::Result::LEDGER_OK);

  ASSERT_EQ(reconciled_tip_total_, 2.5);
}

// Ensure that we can make a recurring tip of a non-integral amount.
IN_PROC_BROWSER_TEST_F(BraveRewardsBrowserTest, RecurringTipNonIntegralAmount) {
  EnableRewards();

  ClaimPromotionViaCode();

  const bool verified = true;
  VisitPublisher("duckduckgo.com", verified);

  rewards_service()->OnTip("duckduckgo.com", 2.5, true);
  rewards_service()->StartMonthlyContributionForTest();
  WaitForTipReconcileCompleted();
  ASSERT_EQ(tip_reconcile_status_, ledger::Result::LEDGER_OK);

  ASSERT_EQ(reconciled_tip_total_, 2.5);
}

IN_PROC_BROWSER_TEST_F(BraveRewardsBrowserTest,
    RecurringAndPartialAutoContribution) {
  // Enable Rewards
  EnableRewards();

  ClaimPromotionViaCode();

  // Visit verified publisher
  const bool verified = true;
  VisitPublisher("duckduckgo.com", verified);

  // Set monthly recurring
  TipViaCode(
      "duckduckgo.com",
      25.0,
      ledger::PublisherStatus::VERIFIED,
      false,
      true);

  VisitPublisher("brave.com", !verified);

  // Trigger contribution process
  rewards_service()->StartMonthlyContributionForTest();

  // Wait for reconciliation to complete
  WaitForTipReconcileCompleted();
  ASSERT_EQ(tip_reconcile_status_, ledger::Result::LEDGER_OK);

  // Wait for reconciliation to complete successfully
  WaitForACReconcileCompleted();
  ASSERT_EQ(ac_reconcile_status_, ledger::Result::LEDGER_OK);

  // Make sure that balance is updated correctly
  IsBalanceCorrect();

  // Check that summary table shows the appropriate contribution
  rewards_service_browsertest_utils::WaitForElementToContain(
      contents(),
      "[color='contribute']",
      "-5.000BAT");
}

IN_PROC_BROWSER_TEST_F(BraveRewardsBrowserTest,
    MultipleRecurringOverBudgetAndPartialAutoContribution) {
  // Enable Rewards
  EnableRewards();

  TipViaCode(
      "duckduckgo.com",
      5.0,
      ledger::PublisherStatus::VERIFIED,
      false,
      true);

  TipViaCode(
      "site1.com",
      10.0,
      ledger::PublisherStatus::VERIFIED,
      false,
      true);

  TipViaCode(
      "site2.com",
      10.0,
      ledger::PublisherStatus::VERIFIED,
      false,
      true);

  TipViaCode(
      "site3.com",
      10.0,
      ledger::PublisherStatus::VERIFIED,
      false,
      true);

  ClaimPromotionViaCode();

  // Visit verified publisher
  const bool verified = true;
  VisitPublisher("duckduckgo.com", verified);

  // Trigger contribution process
  rewards_service()->StartMonthlyContributionForTest();

  // Wait for reconciliation to complete
  WaitForMultipleTipReconcileCompleted(3);
  ASSERT_EQ(tip_reconcile_status_, ledger::Result::LEDGER_OK);

  // Wait for reconciliation to complete successfully
  WaitForACReconcileCompleted();
  ASSERT_EQ(ac_reconcile_status_, ledger::Result::LEDGER_OK);

  // Make sure that balance is updated correctly
  IsBalanceCorrect();

  // Check that summary table shows the appropriate contribution

  // Check that summary table shows the appropriate contribution
  rewards_service_browsertest_utils::WaitForElementToContain(
      contents(),
      "[color='contribute']",
      "-5.000BAT");
}

IN_PROC_BROWSER_TEST_F(
  BraveRewardsBrowserTest,
  NewTabPageWidgetEnableRewards) {
  EnableRewards(true);
}

IN_PROC_BROWSER_TEST_F(BraveRewardsBrowserTest, PanelDontDoRequests) {
  // Open the Rewards popup
  content::WebContents *popup_contents = OpenRewardsPopup();
  ASSERT_TRUE(popup_contents);

  // Make sure that no request was made
  ASSERT_TRUE(requests_made_.empty());
}

IN_PROC_BROWSER_TEST_F(BraveRewardsBrowserTest, ShowMonthlyIfACOff) {
  EnableRewardsViaCode();
  rewards_service_->SetAutoContributeEnabled(false);

  GURL url = https_server()->GetURL("3zsistemi.si", "/");
  ui_test_utils::NavigateToURLWithDisposition(
      browser(), url, WindowOpenDisposition::NEW_FOREGROUND_TAB,
      ui_test_utils::BROWSER_TEST_WAIT_FOR_LOAD_STOP);

  // Open the Rewards popup
  content::WebContents *popup_contents = OpenRewardsPopup();
  ASSERT_TRUE(popup_contents);

  rewards_service_browsertest_utils::WaitForElementToAppear(
      popup_contents,
      "#panel-donate-monthly");
}

IN_PROC_BROWSER_TEST_F(BraveRewardsBrowserTest, ShowACPercentInThePanel) {
  EnableRewards();

  VisitPublisher("3zsistemi.si", true);

  GURL url = https_server()->GetURL("3zsistemi.si", "/");
  ui_test_utils::NavigateToURLWithDisposition(
      browser(), url, WindowOpenDisposition::NEW_FOREGROUND_TAB,
      ui_test_utils::BROWSER_TEST_WAIT_FOR_LOAD_STOP);

  // Open the Rewards popup
  content::WebContents *popup_contents = OpenRewardsPopup();
  ASSERT_TRUE(popup_contents);

  const std::string score =
      rewards_service_browsertest_utils::WaitForElementThenGetContent(
          popup_contents,
          "[data-test-id='attention-score']");
  EXPECT_NE(score.find("100%"), std::string::npos);
}

IN_PROC_BROWSER_TEST_F(
    BraveRewardsBrowserTest,
    SplitProcessorAutoContribution) {
  SetUpUpholdWallet(50.0);

  EnableRewards();

  ClaimPromotionViaCode();

  VisitPublisher("3zsistemi.si", true);

  // 30 form unblinded and 20 from uphold
  rewards_service()->SetAutoContributionAmount(50.0);

  ledger::SKUOrderItemList items;
  auto item = ledger::SKUOrderItem::New();
  item->order_item_id = "ed193339-e58c-483c-8d61-7decd3c24827";
  item->order_id = "a38b211b-bf78-42c8-9479-b11e92e3a76c";
  item->quantity = 80;
  item->price = 0.25;
  item->description = "description";
  item->type = ledger::SKUOrderItemType::SINGLE_USE;
  items.push_back(std::move(item));

  auto order = ledger::SKUOrder::New();
  order->order_id = "a38b211b-bf78-42c8-9479-b11e92e3a76c";
  order->total_amount = 20;
  order->merchant_id = "";
  order->location = "brave.com";
  order->items = std::move(items);
  sku_order_ = std::move(order);

  // Trigger contribution process
  rewards_service()->StartMonthlyContributionForTest();

  // Wait for reconciliation to complete successfully
  WaitForMultipleACReconcileCompleted(2);
  ASSERT_EQ(multiple_ac_reconcile_status_[0], ledger::Result::LEDGER_OK);
  ASSERT_EQ(multiple_ac_reconcile_status_[1], ledger::Result::LEDGER_OK);

  rewards_service_browsertest_utils::WaitForElementThenClick(
      contents(),
      "[data-test-id='showMonthlyReport']");

  rewards_service_browsertest_utils::WaitForElementToAppear(
      contents(),
      "#transactionTable");

  rewards_service_browsertest_utils::WaitForElementToContain(
      contents(),
      "#transactionTable",
      "-30.000BAT");

  rewards_service_browsertest_utils::WaitForElementToContain(
      contents(),
      "#transactionTable",
      "-20.000BAT");

  // Check that summary table shows the appropriate contribution
  rewards_service_browsertest_utils::WaitForElementToContain(
      contents(),
      "[color=contribute]",
      "-50.000BAT");
}

IN_PROC_BROWSER_TEST_F(
    BraveRewardsBrowserTest,
    PromotionHasEmptyPublicKey) {
  promotion_empty_key_ = true;
  EnableRewards();

  WaitForPromotionInitialization();
  rewards_service_browsertest_utils::WaitForElementToAppear(
      OpenRewardsPopup(),
      "[data-test-id=notification-close]",
      false);
}

IN_PROC_BROWSER_TEST_F(BraveRewardsBrowserTest, CheckIfReconcileWasReset) {
  EnableRewards();
  uint64_t current_stamp = 0;

  base::RunLoop run_loop_first;
  rewards_service_->GetReconcileStamp(
      base::BindLambdaForTesting([&](uint64_t stamp) {
        current_stamp = stamp;
        run_loop_first.Quit();
      }));
  run_loop_first.Run();

  ClaimPromotionViaCode();

  VisitPublisher("duckduckgo.com", true);

  TipPublisher("duckduckgo.com", ContributionType::MonthlyTip, true);

  base::RunLoop run_loop_second;
  rewards_service_->GetReconcileStamp(
      base::BindLambdaForTesting([&](uint64_t stamp) {
        ASSERT_NE(current_stamp, stamp);
        run_loop_second.Quit();
      }));
  run_loop_second.Run();
}

IN_PROC_BROWSER_TEST_F(BraveRewardsBrowserTest, CheckIfReconcileWasResetACOff) {
  EnableRewards();
  uint64_t current_stamp = 0;

  rewards_service_->SetAutoContributeEnabled(false);

  base::RunLoop run_loop_first;
  rewards_service_->GetReconcileStamp(
      base::BindLambdaForTesting([&](uint64_t stamp) {
        current_stamp = stamp;
        run_loop_first.Quit();
      }));
  run_loop_first.Run();

  ClaimPromotionViaCode();
  TipPublisher("duckduckgo.com", ContributionType::MonthlyTip, true);

  base::RunLoop run_loop_second;
  rewards_service_->GetReconcileStamp(
      base::BindLambdaForTesting([&](uint64_t stamp) {
        ASSERT_NE(current_stamp, stamp);
        run_loop_second.Quit();
      }));
  run_loop_second.Run();
}

IN_PROC_BROWSER_TEST_F(
    BraveRewardsBrowserTest,
    SplitProcessOneTimeTip) {
  SetUpUpholdWallet(50.0);
  EnableRewards();
  ClaimPromotionViaCode();

  TipPublisher(
      "kjozwiakstaging.github.io",
      ContributionType::OneTimeTip,
      true,
      1);

  ActivateTabAtIndex(0);

  rewards_service_browsertest_utils::WaitForElementThenClick(
      contents(),
      "[data-test-id='showMonthlyReport']");

  rewards_service_browsertest_utils::WaitForElementThenClick(
      contents(),
      "[data-test-id='tab-oneTimeDonation']");

  rewards_service_browsertest_utils::WaitForElementToEqual(
      contents(),
      "[data-test-id='activity-table-body'] tr:nth-of-type(1) "
      "td:nth-of-type(3)",
      "20.000BAT28.60 USD");

  rewards_service_browsertest_utils::WaitForElementToEqual(
      contents(),
      "[data-test-id='activity-table-body'] tr:nth-of-type(2) "
      "td:nth-of-type(3)",
<<<<<<< HEAD
      "30.000BAT42.90 USD");
=======
      "30.0BAT42.90 USD");
}

IN_PROC_BROWSER_TEST_F(
    BraveRewardsBrowserTest,
    ZeroBalanceWalletClaimNotCalled) {
  SetUpUpholdWallet(50.0);
  EnableRewardsViaCode();

  requests_made_.clear();  // only consider requests made after initialization

  base::RunLoop run_loop;
  auto test_callback =
      [&](int32_t result,
          std::unique_ptr<brave_rewards::ExternalWallet> wallet) {
        EXPECT_EQ(result, static_cast<int>(ledger::Result::LEDGER_OK));
        EXPECT_FALSE(requests_made_.empty());

        // Should not attempt to call /v2/wallet/UUID/claim endpoint
        // since by default the wallet should contain 0 `user_funds`
        auto wallet_claim_call = std::find_if(
            requests_made_.begin(), requests_made_.end(),
            [](const MadeRequest& req) {
              return req.url.find("/v2/wallet") != std::string::npos &&
                     req.url.find("/claim") != std::string::npos;
            });

        EXPECT_TRUE(wallet_claim_call == requests_made_.end());
        run_loop.Quit();
      };

  rewards_service_->GetExternalWallet(
      "uphold", base::BindLambdaForTesting(test_callback));
  run_loop.Run();
>>>>>>> 54129f77
}<|MERGE_RESOLUTION|>--- conflicted
+++ resolved
@@ -2983,10 +2983,7 @@
       contents(),
       "[data-test-id='activity-table-body'] tr:nth-of-type(2) "
       "td:nth-of-type(3)",
-<<<<<<< HEAD
       "30.000BAT42.90 USD");
-=======
-      "30.0BAT42.90 USD");
 }
 
 IN_PROC_BROWSER_TEST_F(
@@ -3020,5 +3017,4 @@
   rewards_service_->GetExternalWallet(
       "uphold", base::BindLambdaForTesting(test_callback));
   run_loop.Run();
->>>>>>> 54129f77
 }